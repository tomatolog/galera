--- conflicted
+++ resolved
@@ -26,9 +26,6 @@
 Other contributors:
 
  * Stefan Langenmaier <stefan.langenmaier@gmail.com>
-<<<<<<< HEAD
+ * Christian Hesse <mail@eworm.de>
  * Andrzej Godziuk <gdr@gdr.name>
-=======
- * Christian Hesse <mail@eworm.de>
->>>>>>> 8430674b
  [add name and email/username above this line, but leave this line intact]

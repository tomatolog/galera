--- conflicted
+++ resolved
@@ -154,22 +154,9 @@
 if psi:
     opt_flags = opt_flags + ' -DHAVE_PSI_INTERFACE'
 
-<<<<<<< HEAD
-GALERA_VER = ARGUMENTS.get('version', '4.dev')
+GALERA_VER = ARGUMENTS.get('version', '4.1')
 GALERA_REV = ARGUMENTS.get('revno', 'XXXX')
 
-# Attempt to read from file if not given
-if GALERA_REV == "XXXX" and os.path.isfile("GALERA_REVISION"):
-    f = open("GALERA_REVISION", "r")
-    try:
-        GALERA_REV = f.readline().rstrip("\n")
-    finally:
-        f.close()
-
-=======
-GALERA_VER = ARGUMENTS.get('version', '3.26')
-GALERA_REV = ARGUMENTS.get('revno', 'XXXX')
->>>>>>> 8daa05c0
 # export to any module that might have use of those
 Export('GALERA_VER', 'GALERA_REV')
 print('Signature: version: ' + GALERA_VER + ', revision: ' + GALERA_REV)

--- conflicted
+++ resolved
@@ -115,11 +115,7 @@
 strict_build_flags = int(ARGUMENTS.get('strict_build_flags', 1))
 
 
-<<<<<<< HEAD
-GALERA_VER = ARGUMENTS.get('version', '2.11')
-=======
 GALERA_VER = ARGUMENTS.get('version', '2.12')
->>>>>>> e37f295b
 GALERA_REV = ARGUMENTS.get('revno', 'XXXX')
 # export to any module that might have use of those
 Export('GALERA_VER', 'GALERA_REV')

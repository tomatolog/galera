--- conflicted
+++ resolved
@@ -111,11 +111,7 @@
 strict_build_flags = int(ARGUMENTS.get('strict_build_flags', 1))
 
 
-<<<<<<< HEAD
-GALERA_VER = ARGUMENTS.get('version', '3.12.2')
-=======
 GALERA_VER = ARGUMENTS.get('version', '3.13')
->>>>>>> b4bea652
 GALERA_REV = ARGUMENTS.get('revno', 'XXXX')
 # export to any module that might have use of those
 Export('GALERA_VER', 'GALERA_REV')

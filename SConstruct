###################################################################
#
# Copyright (C) 2010-2014 Codership Oy <info@codership.com>
#
# SCons build script to build galera libraries
#
# Script structure:
# - Help message
# - Default parameters
# - Read commandline options
# - Set up and configure default build environment
# - Set up and configure check unit test build environment
# - Run root SConscript with variant_dir
#
####################################################################

import os
import platform
import string

sysname = os.uname()[0].lower()
machine = platform.machine()
bits = platform.architecture()[0]
print 'Host: ' + sysname + ' ' + machine + ' ' + bits

x86 = 0
if bits == '32bit':
    x86 = 32
elif bits == '64bit':
    x86 = 64

#
# Print Help
#

Help('''
Build targets:  build tests check install all
Default target: all

Commandline Options:
    static_ssl=[0|1]    Build with static SSL
    with_ssl=path       Prefix for SSL
    debug=n             debug build with optimization level n
    build_dir=dir       build directory, default: '.'
    boost=[0|1]         disable or enable boost libraries
    boost_pool=[0|1]    use or not use boost pool allocator
    revno=XXXX          source code revision number
    bpostatic=path      a path to static libboost_program_options.a
    extra_sysroot=path  a path to extra development environment (Fink, Homebrew, MacPorts, MinGW)
''')
# bpostatic option added on Percona request

#
# Default params
#

build_target = 'all'

# Optimization level
opt_flags    = ' -g -O3 -DNDEBUG'

# Architecture (defaults to build host type)
compile_arch = ''
link_arch    = ''

with_ssl     = ''

# Build directory
build_dir    = ''


#
# Read commandline options
#

build_dir = ARGUMENTS.get('build_dir', '')
with_ssl = ARGUMENTS.get('with_ssl', '/usr/lib64')

# Debug/dbug flags
debug = ARGUMENTS.get('debug', -1)
dbug  = ARGUMENTS.get('dbug', False)

debug_lvl = int(debug)
if debug_lvl >= 0 and debug_lvl < 3:
    opt_flags = ' -g -O%d -fno-inline' % debug_lvl
    dbug = True
elif debug_lvl == 3:
    opt_flags = ' -g -O3'

if dbug:
    opt_flags = opt_flags + ' -DGU_DBUG_ON'


if x86 == 32:
    compile_arch = ' -m32 -march=i686'
    link_arch    = compile_arch
    if sysname == 'linux':
        link_arch = link_arch + ' -Wl,-melf_i386'
elif x86 == 64 and sysname != 'sunos':
    compile_arch = ' -m64'
    link_arch    = compile_arch
    if sysname == 'linux':
        link_arch = link_arch + ' -Wl,-melf_x86_64'
elif machine == 'ppc64':
    compile_arch = ' -mtune=native'
    link_arch    = ''
elif sysname == 'sunos':
    compile_arch = ' -mtune=native'
    link_arch    = ''
else:
    compile_arch = ''
    link_arch    = ''


boost      = int(ARGUMENTS.get('boost', 1))
boost_pool = int(ARGUMENTS.get('boost_pool', 0))
static_ssl = int(ARGUMENTS.get('static_ssl', 0))
ssl        = int(ARGUMENTS.get('ssl', 1))
tests      = int(ARGUMENTS.get('tests', 1))
strict_build_flags = int(ARGUMENTS.get('strict_build_flags', 1))


GALERA_VER = ARGUMENTS.get('version', '3.10')
GALERA_REV = ARGUMENTS.get('revno', 'XXXX')
# export to any module that might have use of those
Export('GALERA_VER', 'GALERA_REV')
print 'Signature: version: ' + GALERA_VER + ', revision: ' + GALERA_REV

LIBBOOST_PROGRAM_OPTIONS_A = ARGUMENTS.get('bpostatic', '')
LIBBOOST_SYSTEM_A = string.replace(LIBBOOST_PROGRAM_OPTIONS_A, 'boost_program_options', 'boost_system')

#
# Set up and export default build environment
#

env = Environment(ENV = {'PATH' : os.environ['PATH'], 'HOME' : os.environ['HOME']})

# Set up environment for ccache and distcc
#env['ENV']['HOME']          = os.environ['HOME']
#env['ENV']['DISTCC_HOSTS']  = os.environ['DISTCC_HOSTS']
#env['ENV']['CCACHE_PREFIX'] = os.environ['CCACHE_PREFIX']
if 'CCACHE_DIR' in os.environ:
    env['ENV']['CCACHE_DIR'] = os.environ['CCACHE_DIR']
if 'CCACHE_CPP2' in os.environ:
    env['ENV']['CCACHE_CPP2'] = os.environ['CCACHE_CPP2']

# Set CC and CXX compilers
cc = os.getenv('CC', 'default')
if cc != 'default':
    env.Replace(CC = cc)
cxx = os.getenv('CXX', 'default')
if cxx != 'default':
    env.Replace(CXX = cxx)
link = os.getenv('LINK', 'default')
if link != 'default':
    env.Replace(LINK = link)

# Initialize CPPFLAGS and LIBPATH from environment to get user preferences
env.Replace(CPPFLAGS = os.getenv('CPPFLAGS', ''))
env.Replace(LIBPATH = [os.getenv('LIBPATH', '')])

# Set -pthread flag explicitly to make sure that pthreads are
# enabled on all platforms.
env.Append(CPPFLAGS = ' -pthread')

# Freebsd ports are installed under /usr/local
if sysname == 'freebsd' or sysname == 'sunos':
    env.Append(LIBPATH  = ['/usr/local/lib'])
    env.Append(CPPFLAGS = ' -I/usr/local/include ')
if sysname == 'sunos':
   env.Replace(SHLINKFLAGS = '-shared ')

# Add paths is extra_sysroot argument was specified
extra_sysroot = ARGUMENTS.get('extra_sysroot', '')
if sysname == 'darwin' and extra_sysroot == '':
    # common developer environments and paths
    if os.system('which -s port') == 0 and os.path.isfile('/opt/local/bin/port'):
        extra_sysroot = '/opt/local'
    elif os.system('which -s brew') == 0 and os.path.isfile('/usr/local/bin/brew'):
        extra_sysroot = '/usr/local'
    elif os.system('which -s fink') == 0 and os.path.isfile('/sw/bin/fink'):
        extra_sysroot = '/sw'
if extra_sysroot != '':
    env.Append(LIBPATH = [extra_sysroot + '/lib'])
    env.Append(CPPFLAGS = ' -I' + extra_sysroot + '/include')

# print env.Dump()

# Preprocessor flags
if sysname != 'sunos' and sysname != 'darwin' and sysname != 'freebsd':
    env.Append(CPPFLAGS = ' -D_XOPEN_SOURCE=600')
if sysname == 'sunos':
    env.Append(CPPFLAGS = ' -D__EXTENSIONS__')
env.Append(CPPFLAGS = ' -DHAVE_COMMON_H')

# Common C/CXX flags
# These should be kept minimal as they are appended after C/CXX specific flags
env.Replace(CCFLAGS = opt_flags + compile_arch +
                      ' -Wall -Wextra -Wno-unused-parameter')

# C-specific flags
env.Replace(CFLAGS = ' -std=c99 -fno-strict-aliasing -pipe')

# CXX-specific flags
# Note: not all 3rd-party libs like '-Wold-style-cast -Weffc++'
#       adding those after checks
env.Replace(CXXFLAGS = ' -Wno-long-long -Wno-deprecated -ansi')
if sysname != 'sunos':
    env.Append(CXXFLAGS = ' -pipe')


# Linker flags
# TODO: enable '-Wl,--warn-common -Wl,--fatal-warnings' after warnings from
# static linking have beed addressed
#
env.Append(LINKFLAGS = link_arch)

#
# Check required headers and libraries (autoconf functionality)
#

conf = Configure(env)

# System headers and libraries

if not conf.CheckLib('pthread'):
    print 'Error: pthread library not found'
    Exit(1)

# libatomic may be needed on some 32bit platforms (and 32bit userland PPC64)
# for 8 byte atomics but not generally required
if 0 == x86:
    conf.CheckLib('atomic')

if sysname != 'darwin':
    if not conf.CheckLib('rt'):
        print 'Error: rt library not found'
        Exit(1)

if sysname == 'freebsd':
    if not conf.CheckLib('execinfo'):
        print 'Error: execinfo library not found'
        Exit(1)

if sysname == 'sunos':
    if not conf.CheckLib('socket'):
        print 'Error: socket library not found'
        Exit(1)
    if not conf.CheckLib('crypto'):
        print 'Error: crypto library not found'
        Exit(1)
    if not conf.CheckLib('nsl'):
        print 'Error: nsl library not found'
        Exit(1)

if conf.CheckHeader('sys/epoll.h'):
    conf.env.Append(CPPFLAGS = ' -DGALERA_USE_GU_NETWORK')

if conf.CheckHeader('byteswap.h'):
    conf.env.Append(CPPFLAGS = ' -DHAVE_BYTESWAP_H')

if conf.CheckHeader('endian.h'):
    conf.env.Append(CPPFLAGS = ' -DHAVE_ENDIAN_H')
elif conf.CheckHeader('sys/endian.h'):
    conf.env.Append(CPPFLAGS = ' -DHAVE_SYS_ENDIAN_H')
elif conf.CheckHeader('sys/byteorder.h'):
    conf.env.Append(CPPFLAGS = ' -DHAVE_SYS_BYTEORDER_H')
elif sysname != 'darwin':
    print 'can\'t find byte order information'
    Exit(1)

# Additional C headers and libraries

# boost headers

if not conf.CheckCXXHeader('boost/shared_ptr.hpp'):
    print 'boost/shared_ptr.hpp not found or not usable'
    Exit(1)
conf.env.Append(CPPFLAGS = ' -DHAVE_BOOST_SHARED_PTR_HPP')

if conf.CheckCXXHeader('unordered_map'):
    conf.env.Append(CPPFLAGS = ' -DHAVE_UNORDERED_MAP')
elif conf.CheckCXXHeader('tr1/unordered_map'):
    conf.env.Append(CPPFLAGS = ' -DHAVE_TR1_UNORDERED_MAP')
else:
    if conf.CheckCXXHeader('boost/unordered_map.hpp'):
        conf.env.Append(CPPFLAGS = ' -DHAVE_BOOST_UNORDERED_MAP_HPP')
    else:
        print 'no unordered map header available'
        Exit(1)

# pool allocator
if boost == 1:
    # Default suffix for boost multi-threaded libraries
    if sysname == 'darwin':
        boost_library_suffix = '-mt'
    else:
        boost_library_suffix = ''
    if sysname == 'darwin' and extra_sysroot != '':
        boost_library_path = extra_sysroot + '/lib'
    else:
        boost_library_path = ''
    # Use nanosecond time precision
    conf.env.Append(CPPFLAGS = ' -DBOOST_DATE_TIME_POSIX_TIME_STD_CONFIG=1')
    # Common procedure to find boost static library
    boost_libpaths = [ boost_library_path, '/usr/local/lib', '/usr/local/lib64', '/usr/lib', '/usr/lib64' ]
    def check_boost_library(libBaseName, header, configuredLibPath, autoadd = 1):
        libName = libBaseName + boost_library_suffix
        if configuredLibPath != '' and not os.path.isfile(configuredLibPath):
            print "Error: file '%s' does not exist" % configuredLibPath
            Exit(1)
        if configuredLibPath == '':
           for libpath in boost_libpaths:
               libname = libpath + '/lib%s.a' % libName
               if os.path.isfile(libname):
                   configuredLibPath = libname
                   break
        if configuredLibPath != '':
            if not conf.CheckCXXHeader(header):
                print "Error: header '%s' does not exist" % header
                Exit (1)
            if autoadd:
                conf.env.Append(LIBS=File(configuredLibPath))
            else:
                return File(configuredLibPath)
        else:
            if not conf.CheckLibWithHeader(libs=[libName],
                                           header=header,
                                           language='CXX',
                                           autoadd=autoadd):
                print 'Error: library %s does not exist' % libName
                Exit (1)
            return [libName]
    # Required boost headers/libraries
    #
    if boost_pool == 1:
        if conf.CheckCXXHeader('boost/pool/pool_alloc.hpp'):
            print 'Using boost pool alloc'
            conf.env.Append(CPPFLAGS = ' -DGALERA_USE_BOOST_POOL_ALLOC=1')
            # due to a bug in boost >= 1.50 we need to link with boost_system
            # - should be a noop with no boost_pool.
            if sysname == 'darwin':
                if conf.CheckLib('boost_system' + boost_library_suffix):
                    conf.env.Append(LIBS=['boost_system' + boost_library_suffix])
            check_boost_library('boost_system',
                                'boost/system/error_code.hpp',
                                LIBBOOST_SYSTEM_A)
        else:
            print 'Error: boost/pool/pool_alloc.hpp not found or not usable'
            Exit(1)

    libboost_program_options = check_boost_library('boost_program_options',
                                                   'boost/program_options.hpp',
                                                   LIBBOOST_PROGRAM_OPTIONS_A,
                                                   autoadd = 0)
else:
    print 'Not using boost'

# asio
cpppath_saved = conf.env.get('CPPPATH')

conf.env.Append(CPPPATH = [ '#/asio' ])
if conf.CheckCXXHeader('asio.hpp'):
    conf.env.Append(CPPFLAGS = ' -DHAVE_ASIO_HPP')
else:
    print 'asio headers not found or not usable'
    Exit(1)

# asio/ssl
if ssl == 1:
    if conf.CheckCXXHeader('asio/ssl.hpp'):
        conf.env.Append(CPPFLAGS = ' -DHAVE_ASIO_SSL_HPP')
    else:
        print 'ssl support required but asio/ssl.hpp not found or not usable'
        print 'compile with ssl=0 or check that openssl devel headers are usable'
        Exit(1)
    if static_ssl == 0:
        if conf.CheckLib('ssl'):
            conf.CheckLib('crypto')
        else:
            print 'ssl support required but openssl library not found'
            print 'compile with ssl=0 or check that openssl library is usable'
            Exit(1)
    else:
<<<<<<< HEAD
        conf.env.Append(LIBPATH  = [with_ssl])
        if conf.CheckLib('libssl.a', autoadd=0) or \
            conf.CheckLib('libcrypto.a', autoadd=0) or \
            conf.CheckLib('libz.a', autoadd=0):
            pass
        else:
            print 'ssl support required but openssl library (static) not found'
            print 'compile with ssl=0 or check that' 
            print 'openssl static librares - libssl.a, libcrypto.a, libz.a are available'
            Exit(1)

=======
        print 'ssl support required but openssl library not found'
        print 'compile with ssl=0 or check that openssl library is usable'
        Exit(1)
conf.env['CPPPATH'] = cpppath_saved
>>>>>>> a0189ab0

# these will be used only with our softaware
if strict_build_flags == 1:
    conf.env.Append(CPPFLAGS = ' -Werror')
    conf.env.Append(CCFLAGS  = ' -pedantic')
    if 'clang' not in conf.env['CXX']:
        conf.env.Append(CXXFLAGS = ' -Weffc++ -Wold-style-cast')
    else:
        conf.env.Append(CPPFLAGS = ' -Wno-self-assign')
        if 'ccache' in conf.env['CXX']:
            conf.env.Append(CPPFLAGS = ' -Qunused-arguments')

env = conf.Finish()
<<<<<<< HEAD
Export('x86', 'env', 'sysname', 'libboost_program_options', 'static_ssl', 'with_ssl')
=======

Export('x86', 'env', 'sysname', 'libboost_program_options')
>>>>>>> a0189ab0

#
# Actions to build .dSYM directories, containing debugging information for Darwin
#

if sysname == 'darwin' and int(debug) >= 0 and int(debug) < 3:
    env['LINKCOM'] = [env['LINKCOM'], 'dsymutil $TARGET']
    env['SHLINKCOM'] = [env['SHLINKCOM'], 'dsymutil $TARGET']

#
# Set up and export environment for check unit tests
#

# Clone base from default environment
check_env = env.Clone()

conf = Configure(check_env)

# Check header and library

if not conf.CheckHeader('check.h'):
    print 'Error: check header file not found or not usable'
    Exit(1)

if not conf.CheckLib('check'):
    print 'Error: check library not found or not usable'
    Exit(1)

if not conf.CheckLib('m'):
    print 'Error: math library not found or not usable'
    Exit(1)

if sysname != 'darwin':
    if not conf.CheckLib('rt'):
        print 'Error: realtime library not found or not usable'
        Exit(1)

conf.Finish()

#
# this follows recipes from http://www.scons.org/wiki/UnitTests
#

def builder_unit_test(target, source, env):
    app = str(source[0].abspath)
    if os.spawnl(os.P_WAIT, app, app)==0:
        open(str(target[0]),'w').write("PASSED\n")
    else:
        return 1

def builder_unit_test_dummy(target, source, env):
    return 0

# Create a builder for tests
if tests == 1:
    bld = Builder(action = builder_unit_test)
else:
    bld = Builder(action = builder_unit_test_dummy) 
check_env.Append(BUILDERS = {'Test' :  bld})

Export('check_env')

#
# Run root SConscript with variant_dir
#
SConscript('SConscript', variant_dir=build_dir)<|MERGE_RESOLUTION|>--- conflicted
+++ resolved
@@ -382,7 +382,6 @@
             print 'compile with ssl=0 or check that openssl library is usable'
             Exit(1)
     else:
-<<<<<<< HEAD
         conf.env.Append(LIBPATH  = [with_ssl])
         if conf.CheckLib('libssl.a', autoadd=0) or \
             conf.CheckLib('libcrypto.a', autoadd=0) or \
@@ -393,13 +392,8 @@
             print 'compile with ssl=0 or check that' 
             print 'openssl static librares - libssl.a, libcrypto.a, libz.a are available'
             Exit(1)
-
-=======
-        print 'ssl support required but openssl library not found'
-        print 'compile with ssl=0 or check that openssl library is usable'
-        Exit(1)
 conf.env['CPPPATH'] = cpppath_saved
->>>>>>> a0189ab0
+
 
 # these will be used only with our softaware
 if strict_build_flags == 1:
@@ -413,12 +407,7 @@
             conf.env.Append(CPPFLAGS = ' -Qunused-arguments')
 
 env = conf.Finish()
-<<<<<<< HEAD
 Export('x86', 'env', 'sysname', 'libboost_program_options', 'static_ssl', 'with_ssl')
-=======
-
-Export('x86', 'env', 'sysname', 'libboost_program_options')
->>>>>>> a0189ab0
 
 #
 # Actions to build .dSYM directories, containing debugging information for Darwin

###################################################################
#
# Copyright (C) 2010-2015 Codership Oy <info@codership.com>
#
# SCons build script to build galera libraries
#
# How to control the build with environment variables:
# Set CC       to specify C compiler
# Set CXX      to specify C++ compiler
# Set CPPFLAGS to add non-standard include paths and preprocessor macros
# Set CCFLAGS  to *override* optimization and architecture-specific options
# Set CFLAGS   to supply C compiler options
# Set CXXFLAGS to supply C++ compiler options
# Set LDFLAGS  to *override* linking flags
# Set LIBPATH  to add non-standard linker paths
#
# Script structure:
# - Help message
# - Default parameters
# - Read commandline options
# - Set up and configure default build environment
# - Set up and configure check unit test build environment
# - Run root SConscript with variant_dir
#
####################################################################

import os
import platform
import string

sysname = os.uname()[0].lower()
machine = platform.machine()
bits = ARGUMENTS.get('bits', platform.architecture()[0])
print 'Host: ' + sysname + ' ' + machine + ' ' + bits

x86 = any(arch in machine for arch in [ 'x86', 'amd64', 'i686', 'i386' ])

if bits == '32bit':
    bits = 32
elif bits == '64bit':
    bits = 64

#
# Print Help
#

Help('''
Build targets:  build tests check install all
Default target: all

Commandline Options:
    static_ssl=[0|1]    Build with static SSL
    with_ssl=path       Prefix for SSL
    debug=n             debug build with optimization level n
    build_dir=dir       build directory, default: '.'
    boost=[0|1]         disable or enable boost libraries
    boost_pool=[0|1]    use or not use boost pool allocator
    revno=XXXX          source code revision number
    bpostatic=path      a path to static libboost_program_options.a
    extra_sysroot=path  a path to extra development environment (Fink, Homebrew, MacPorts, MinGW)
    bits=[32bit|64bit]
''')
# bpostatic option added on Percona request

#
# Default params
#

build_target = 'all'

# Optimization level
opt_flags    = ' -g -O3 -DNDEBUG'

# Architecture (defaults to build host type)
compile_arch = ''
link_arch    = ''

with_ssl     = ''

# Build directory
build_dir    = ''


#
# Read commandline options
#

build_dir = ARGUMENTS.get('build_dir', '')
with_ssl = ARGUMENTS.get('with_ssl', '/usr/lib64')

# Debug/dbug flags
debug = ARGUMENTS.get('debug', -1)
dbug  = ARGUMENTS.get('dbug', False)

debug_lvl = int(debug)
if debug_lvl >= 0 and debug_lvl < 3:
    opt_flags = ' -g -O%d -fno-inline' % debug_lvl
    dbug = True
elif debug_lvl == 3:
    opt_flags = ' -g -O3'

if dbug:
    opt_flags = opt_flags + ' -DGU_DBUG_ON'

<<<<<<< HEAD
=======
if sysname == 'sunos':
    compile_arch = ' -mtune=native'
elif x86:
    if bits == 32:
        if machine == 'x86_64':
            compile_arch = ' -mx32'
        else:
            compile_arch = ' -m32 -march=i686'
            if sysname == 'linux':
                link_arch = ' -Wl,-melf_i386'
    else:
        compile_arch = ' -m64'
        if sysname == 'linux':
            link_arch = ' -Wl,-melf_x86_64'
    link_arch = compile_arch + link_arch
elif machine == 's390x':
    compile_arch = ' -mzarch -march=z196 -mtune=zEC12'
    if bits == 32:
        compile_arch += ' -m32'
>>>>>>> f3e626de

boost      = int(ARGUMENTS.get('boost', 1))
boost_pool = int(ARGUMENTS.get('boost_pool', 0))
static_ssl = int(ARGUMENTS.get('static_ssl', 0))
ssl        = int(ARGUMENTS.get('ssl', 1))
tests      = int(ARGUMENTS.get('tests', 1))
strict_build_flags = int(ARGUMENTS.get('strict_build_flags', 1))


GALERA_VER = ARGUMENTS.get('version', '3.13dev')
GALERA_REV = ARGUMENTS.get('revno', 'XXXX')
# export to any module that might have use of those
Export('GALERA_VER', 'GALERA_REV')
print 'Signature: version: ' + GALERA_VER + ', revision: ' + GALERA_REV

LIBBOOST_PROGRAM_OPTIONS_A = ARGUMENTS.get('bpostatic', '')
LIBBOOST_SYSTEM_A = string.replace(LIBBOOST_PROGRAM_OPTIONS_A, 'boost_program_options', 'boost_system')

#
# Set up and export default build environment
#

env = Environment(ENV = {'PATH' : os.environ['PATH'], 'HOME' : os.environ['HOME']})

# Set up environment for ccache and distcc
#env['ENV']['HOME']          = os.environ['HOME']
#env['ENV']['DISTCC_HOSTS']  = os.environ['DISTCC_HOSTS']
#env['ENV']['CCACHE_PREFIX'] = os.environ['CCACHE_PREFIX']
if 'CCACHE_DIR' in os.environ:
    env['ENV']['CCACHE_DIR'] = os.environ['CCACHE_DIR']
if 'CCACHE_CPP2' in os.environ:
    env['ENV']['CCACHE_CPP2'] = os.environ['CCACHE_CPP2']

# Set CC and CXX compilers
cc = os.getenv('CC', 'default')
if cc != 'default':
    env.Replace(CC = cc)
cxx = os.getenv('CXX', 'default')
if cxx != 'default':
    env.Replace(CXX = cxx)
link = os.getenv('LINK', 'default')
if link != 'default':
    env.Replace(LINK = link)

# Initialize CPPFLAGS and LIBPATH from environment to get user preferences
<<<<<<< HEAD
env.Replace(CPPFLAGS = os.getenv('CPPFLAGS', ''))
env.Replace(CCFLAGS = os.getenv('CCFLAGS', ''))
env.Replace(CFLAGS = os.getenv('CFLAGS', ''))
env.Replace(CXXFLAGS = os.getenv('CXXFLAGS', ''))
env.Replace(LINKFLAGS = os.getenv('LDFLAGS', ''))
env.Replace(LIBPATH = [os.getenv('LIBPATH', '')])
=======
env.Replace(CPPFLAGS  = os.getenv('CPPFLAGS', ''))
env.Replace(CCFLAGS   = os.getenv('CCFLAGS',  opt_flags + compile_arch))
env.Replace(CFLAGS    = os.getenv('CFLAGS',   ''))
env.Replace(CXXFLAGS  = os.getenv('CXXFLAGS', ''))
env.Replace(LINKFLAGS = os.getenv('LDFLAGS',  link_arch))
env.Replace(LIBPATH   = [os.getenv('LIBPATH', '')])
>>>>>>> f3e626de

# Set -pthread flag explicitly to make sure that pthreads are
# enabled on all platforms.
env.Append(CCFLAGS = ' -pthread')

# Freebsd ports are installed under /usr/local
if sysname == 'freebsd' or sysname == 'sunos':
    env.Append(LIBPATH  = ['/usr/local/lib'])
    env.Append(CCFLAGS = ' -I/usr/local/include ')
if sysname == 'sunos':
   env.Replace(SHLINKFLAGS = '-shared ')

# Add paths is extra_sysroot argument was specified
extra_sysroot = ARGUMENTS.get('extra_sysroot', '')
if sysname == 'darwin' and extra_sysroot == '':
    # common developer environments and paths
    if os.system('which -s port') == 0 and os.path.isfile('/opt/local/bin/port'):
        extra_sysroot = '/opt/local'
    elif os.system('which -s brew') == 0 and os.path.isfile('/usr/local/bin/brew'):
        extra_sysroot = '/usr/local'
    elif os.system('which -s fink') == 0 and os.path.isfile('/sw/bin/fink'):
        extra_sysroot = '/sw'
if extra_sysroot != '':
    env.Append(LIBPATH = [extra_sysroot + '/lib'])
    env.Append(CCFLAGS = ' -I' + extra_sysroot + '/include')

# print env.Dump()

# Preprocessor flags
if sysname != 'sunos' and sysname != 'darwin' and sysname != 'freebsd':
    env.Append(CPPFLAGS = ' -D_XOPEN_SOURCE=600')
if sysname == 'sunos':
    env.Append(CPPFLAGS = ' -D__EXTENSIONS__')
env.Append(CPPFLAGS = ' -DHAVE_COMMON_H')

# Common C/CXX flags
# These should be kept minimal as they are appended after C/CXX specific flags
<<<<<<< HEAD
env.Append(CCFLAGS = opt_flags + compile_arch +
                      ' -Wall -Wextra -Wno-unused-parameter')
=======
env.Append(CCFLAGS = ' -Wall -Wextra -Wno-unused-parameter')
>>>>>>> f3e626de

# C-specific flags
env.Append(CFLAGS = ' -std=c99 -fno-strict-aliasing -pipe')

# CXX-specific flags
# Note: not all 3rd-party libs like '-Wold-style-cast -Weffc++'
#       adding those after checks
env.Append(CXXFLAGS = ' -Wno-long-long -Wno-deprecated -ansi')
if sysname != 'sunos':
    env.Append(CXXFLAGS = ' -pipe')


# Linker flags
# TODO: enable ' -Wl,--warn-common -Wl,--fatal-warnings' after warnings from
# static linking have beed addressed
#
#env.Append(LINKFLAGS = ' -Wl,--warn-common -Wl,--fatal-warnings')

#
# Check required headers and libraries (autoconf functionality)
#

conf = Configure(env)

# System headers and libraries

if not conf.CheckLib('pthread'):
    print 'Error: pthread library not found'
    Exit(1)

# libatomic may be needed on some 32bit platforms (and 32bit userland PPC64)
# for 8 byte atomics but not generally required
if not x86:
    conf.CheckLib('atomic')

if sysname != 'darwin':
    if not conf.CheckLib('rt'):
        print 'Error: rt library not found'
        Exit(1)

if sysname == 'freebsd':
    if not conf.CheckLib('execinfo'):
        print 'Error: execinfo library not found'
        Exit(1)

if sysname == 'sunos':
    if not conf.CheckLib('socket'):
        print 'Error: socket library not found'
        Exit(1)
    if not conf.CheckLib('crypto'):
        print 'Error: crypto library not found'
        Exit(1)
    if not conf.CheckLib('nsl'):
        print 'Error: nsl library not found'
        Exit(1)

if conf.CheckHeader('sys/epoll.h'):
    conf.env.Append(CPPFLAGS = ' -DGALERA_USE_GU_NETWORK')

if conf.CheckHeader('byteswap.h'):
    conf.env.Append(CPPFLAGS = ' -DHAVE_BYTESWAP_H')

if conf.CheckHeader('endian.h'):
    conf.env.Append(CPPFLAGS = ' -DHAVE_ENDIAN_H')
elif conf.CheckHeader('sys/endian.h'):
    conf.env.Append(CPPFLAGS = ' -DHAVE_SYS_ENDIAN_H')
elif conf.CheckHeader('sys/byteorder.h'):
    conf.env.Append(CPPFLAGS = ' -DHAVE_SYS_BYTEORDER_H')
elif sysname != 'darwin':
    print 'can\'t find byte order information'
    Exit(1)

if conf.CheckHeader('execinfo.h'):
    conf.env.Append(CPPFLAGS = ' -DHAVE_EXECINFO_H')

# Additional C headers and libraries

# boost headers

if not conf.CheckCXXHeader('boost/shared_ptr.hpp'):
    print 'boost/shared_ptr.hpp not found or not usable'
    Exit(1)
conf.env.Append(CPPFLAGS = ' -DHAVE_BOOST_SHARED_PTR_HPP')

if conf.CheckCXXHeader('unordered_map'):
    conf.env.Append(CPPFLAGS = ' -DHAVE_UNORDERED_MAP')
elif conf.CheckCXXHeader('tr1/unordered_map'):
    conf.env.Append(CPPFLAGS = ' -DHAVE_TR1_UNORDERED_MAP')
else:
    if conf.CheckCXXHeader('boost/unordered_map.hpp'):
        conf.env.Append(CPPFLAGS = ' -DHAVE_BOOST_UNORDERED_MAP_HPP')
    else:
        print 'no unordered map header available'
        Exit(1)

# pool allocator
if boost == 1:
    # Default suffix for boost multi-threaded libraries
    if sysname == 'darwin':
        boost_library_suffix = '-mt'
    else:
        boost_library_suffix = ''
    if sysname == 'darwin' and extra_sysroot != '':
        boost_library_path = extra_sysroot + '/lib'
    else:
        boost_library_path = ''
    # Use nanosecond time precision
    conf.env.Append(CPPFLAGS = ' -DBOOST_DATE_TIME_POSIX_TIME_STD_CONFIG=1')

    # Common procedure to find boost static library
    if bits == 64:
        boost_libpaths = [ boost_library_path, '/usr/lib64', '/usr/local/lib64' ]
    else:
        boost_libpaths = [ boost_library_path, '/usr/local/lib', '/usr/lib' ]

    def check_boost_library(libBaseName, header, configuredLibPath, autoadd = 1):
        libName = libBaseName + boost_library_suffix
        if configuredLibPath != '' and not os.path.isfile(configuredLibPath):
            print "Error: file '%s' does not exist" % configuredLibPath
            Exit(1)
        if configuredLibPath == '':
           for libpath in boost_libpaths:
               libname = libpath + '/lib%s.a' % libName
               if os.path.isfile(libname):
                   configuredLibPath = libname
                   break
        if configuredLibPath != '':
            if not conf.CheckCXXHeader(header):
                print "Error: header '%s' does not exist" % header
                Exit (1)
            if autoadd:
                conf.env.Append(LIBS=File(configuredLibPath))
            else:
                return File(configuredLibPath)
        else:
            if not conf.CheckLibWithHeader(libs=[libName],
                                           header=header,
                                           language='CXX',
                                           autoadd=autoadd):
                print 'Error: library %s does not exist' % libName
                Exit (1)
            return [libName]

    # Required boost headers/libraries
    #
    if boost_pool == 1:
        if conf.CheckCXXHeader('boost/pool/pool_alloc.hpp'):
            print 'Using boost pool alloc'
            conf.env.Append(CPPFLAGS = ' -DGALERA_USE_BOOST_POOL_ALLOC=1')
            # due to a bug in boost >= 1.50 we need to link with boost_system
            # - should be a noop with no boost_pool.
            if sysname == 'darwin':
                if conf.CheckLib('boost_system' + boost_library_suffix):
                    conf.env.Append(LIBS=['boost_system' + boost_library_suffix])
            check_boost_library('boost_system',
                                'boost/system/error_code.hpp',
                                LIBBOOST_SYSTEM_A)
        else:
            print 'Error: boost/pool/pool_alloc.hpp not found or not usable'
            Exit(1)

    libboost_program_options = check_boost_library('boost_program_options',
                                                   'boost/program_options.hpp',
                                                   LIBBOOST_PROGRAM_OPTIONS_A,
                                                   autoadd = 0)
else:
    print 'Not using boost'

# asio
cpppath_saved = conf.env.get('CPPPATH')

conf.env.Append(CPPPATH = [ '#/asio' ])
if conf.CheckCXXHeader('asio.hpp'):
    conf.env.Append(CPPFLAGS = ' -DHAVE_ASIO_HPP')
else:
    print 'asio headers not found or not usable'
    Exit(1)

# asio/ssl
if ssl == 1:
    if conf.CheckCXXHeader('asio/ssl.hpp'):
        conf.env.Append(CPPFLAGS = ' -DHAVE_ASIO_SSL_HPP')
    else:
        print 'ssl support required but asio/ssl.hpp not found or not usable'
        print 'compile with ssl=0 or check that openssl devel headers are usable'
        Exit(1)
    if static_ssl == 0:
        if conf.CheckLib('ssl'):
            conf.CheckLib('crypto')
        else:
            print 'ssl support required but openssl library not found'
            print 'compile with ssl=0 or check that openssl library is usable'
            Exit(1)
    else:
        conf.env.Append(LIBPATH  = [with_ssl])
        if conf.CheckLib('libssl.a', autoadd=0) or \
            conf.CheckLib('libcrypto.a', autoadd=0) or \
            conf.CheckLib('libz.a', autoadd=0):
            pass
        else:
            print 'ssl support required but openssl library (static) not found'
            print 'compile with ssl=0 or check that' 
            print 'openssl static librares - libssl.a, libcrypto.a, libz.a are available'
            Exit(1)
conf.env['CPPPATH'] = cpppath_saved


# these will be used only with our softaware
if strict_build_flags == 1:
<<<<<<< HEAD
    conf.env.Append(CCFLAGS  = ' -pedantic -Werror')
=======
    conf.env.Append(CCFLAGS = ' -Werror -pedantic')
>>>>>>> f3e626de
    if 'clang' not in conf.env['CXX']:
        conf.env.Append(CXXFLAGS = ' -Weffc++ -Wold-style-cast')
    else:
        conf.env.Append(CCFLAGS = ' -Wno-self-assign')
        if 'ccache' in conf.env['CXX']:
            conf.env.Append(CCFLAGS = ' -Qunused-arguments')

env = conf.Finish()
Export('x86', 'bits', 'env', 'sysname', 'libboost_program_options', 'static_ssl', 'with_ssl')

#
# Actions to build .dSYM directories, containing debugging information for Darwin
#

if sysname == 'darwin' and int(debug) >= 0 and int(debug) < 3:
    env['LINKCOM'] = [env['LINKCOM'], 'dsymutil $TARGET']
    env['SHLINKCOM'] = [env['SHLINKCOM'], 'dsymutil $TARGET']

#
# Set up and export environment for check unit tests
#

# Clone base from default environment
check_env = env.Clone()

conf = Configure(check_env)

# Check header and library

if not conf.CheckHeader('check.h'):
    print 'Error: check header file not found or not usable'
    Exit(1)

if not conf.CheckLib('check'):
    print 'Error: check library not found or not usable'
    Exit(1)

if not conf.CheckLib('m'):
    print 'Error: math library not found or not usable'
    Exit(1)

# potential check dependency, link if present
conf.CheckLib('subunit')

if sysname != 'darwin':
    if not conf.CheckLib('rt'):
        print 'Error: realtime library not found or not usable'
        Exit(1)

conf.Finish()

#
# this follows recipes from http://www.scons.org/wiki/UnitTests
#

def builder_unit_test(target, source, env):
    app = str(source[0].abspath)
    if os.spawnl(os.P_WAIT, app, app)==0:
        open(str(target[0]),'w').write("PASSED\n")
    else:
        return 1

def builder_unit_test_dummy(target, source, env):
    return 0

# Create a builder for tests
if tests == 1:
    bld = Builder(action = builder_unit_test)
else:
    bld = Builder(action = builder_unit_test_dummy) 
check_env.Append(BUILDERS = {'Test' :  bld})

Export('check_env')

#
# Run root SConscript with variant_dir
#
SConscript('SConscript', variant_dir=build_dir)<|MERGE_RESOLUTION|>--- conflicted
+++ resolved
@@ -102,28 +102,6 @@
 if dbug:
     opt_flags = opt_flags + ' -DGU_DBUG_ON'
 
-<<<<<<< HEAD
-=======
-if sysname == 'sunos':
-    compile_arch = ' -mtune=native'
-elif x86:
-    if bits == 32:
-        if machine == 'x86_64':
-            compile_arch = ' -mx32'
-        else:
-            compile_arch = ' -m32 -march=i686'
-            if sysname == 'linux':
-                link_arch = ' -Wl,-melf_i386'
-    else:
-        compile_arch = ' -m64'
-        if sysname == 'linux':
-            link_arch = ' -Wl,-melf_x86_64'
-    link_arch = compile_arch + link_arch
-elif machine == 's390x':
-    compile_arch = ' -mzarch -march=z196 -mtune=zEC12'
-    if bits == 32:
-        compile_arch += ' -m32'
->>>>>>> f3e626de
 
 boost      = int(ARGUMENTS.get('boost', 1))
 boost_pool = int(ARGUMENTS.get('boost_pool', 0))
@@ -169,21 +147,12 @@
     env.Replace(LINK = link)
 
 # Initialize CPPFLAGS and LIBPATH from environment to get user preferences
-<<<<<<< HEAD
 env.Replace(CPPFLAGS = os.getenv('CPPFLAGS', ''))
 env.Replace(CCFLAGS = os.getenv('CCFLAGS', ''))
 env.Replace(CFLAGS = os.getenv('CFLAGS', ''))
 env.Replace(CXXFLAGS = os.getenv('CXXFLAGS', ''))
 env.Replace(LINKFLAGS = os.getenv('LDFLAGS', ''))
 env.Replace(LIBPATH = [os.getenv('LIBPATH', '')])
-=======
-env.Replace(CPPFLAGS  = os.getenv('CPPFLAGS', ''))
-env.Replace(CCFLAGS   = os.getenv('CCFLAGS',  opt_flags + compile_arch))
-env.Replace(CFLAGS    = os.getenv('CFLAGS',   ''))
-env.Replace(CXXFLAGS  = os.getenv('CXXFLAGS', ''))
-env.Replace(LINKFLAGS = os.getenv('LDFLAGS',  link_arch))
-env.Replace(LIBPATH   = [os.getenv('LIBPATH', '')])
->>>>>>> f3e626de
 
 # Set -pthread flag explicitly to make sure that pthreads are
 # enabled on all platforms.
@@ -221,12 +190,8 @@
 
 # Common C/CXX flags
 # These should be kept minimal as they are appended after C/CXX specific flags
-<<<<<<< HEAD
 env.Append(CCFLAGS = opt_flags + compile_arch +
                       ' -Wall -Wextra -Wno-unused-parameter')
-=======
-env.Append(CCFLAGS = ' -Wall -Wextra -Wno-unused-parameter')
->>>>>>> f3e626de
 
 # C-specific flags
 env.Append(CFLAGS = ' -std=c99 -fno-strict-aliasing -pipe')
@@ -436,11 +401,7 @@
 
 # these will be used only with our softaware
 if strict_build_flags == 1:
-<<<<<<< HEAD
     conf.env.Append(CCFLAGS  = ' -pedantic -Werror')
-=======
-    conf.env.Append(CCFLAGS = ' -Werror -pedantic')
->>>>>>> f3e626de
     if 'clang' not in conf.env['CXX']:
         conf.env.Append(CXXFLAGS = ' -Weffc++ -Wold-style-cast')
     else:

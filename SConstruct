###################################################################
#
# Copyright (C) 2010-2016 Codership Oy <info@codership.com>
#
# SCons build script to build galera libraries
#
# How to control the build with environment variables:
# Set CC       to specify C compiler
# Set CXX      to specify C++ compiler
# Set CPPFLAGS to add non-standard include paths and preprocessor macros
# Set CCFLAGS  to *override* optimization and architecture-specific options
# Set CFLAGS   to supply C compiler options
# Set CXXFLAGS to supply C++ compiler options
# Set LDFLAGS  to *override* linking flags
# Set LIBPATH  to add non-standard linker paths
# Set RPATH    to add rpaths
#
# Script structure:
# - Help message
# - Default parameters
# - Read commandline options
# - Set up and configure default build environment
# - Set up and configure check unit test build environment
# - Run root SConscript with variant_dir
#
####################################################################

import os
import platform
import string
import subprocess

sysname = os.uname()[0].lower()
machine = platform.machine()
bits = ARGUMENTS.get('bits', platform.architecture()[0])
print 'Host: ' + sysname + ' ' + machine + ' ' + bits

x86 = any(arch in machine for arch in [ 'x86', 'amd64', 'i686', 'i386', 'i86pc' ])

if bits == '32bit':
    bits = 32
elif bits == '64bit':
    bits = 64

#
# Print Help
#

Help('''
Build targets:  build tests check install all
Default target: all

Commandline Options:
    static_ssl=[0|1]    Build with static SSL
    with_ssl=path       Prefix for SSL
    debug=n             debug build with optimization level n
    build_dir=dir       build directory, default: '.'
    boost=[0|1]         disable or enable boost libraries
    system_asio=[0|1]   use system asio library, if available
    boost_pool=[0|1]    use or not use boost pool allocator
    revno=XXXX          source code revision number
    bpostatic=path      a path to static libboost_program_options.a
    extra_sysroot=path  a path to extra development environment (Fink, Homebrew, MacPorts, MinGW)
    bits=[32bit|64bit]
''')
# bpostatic option added on Percona request

#
# Default params
#

build_target = 'all'

# Optimization level
opt_flags    = ' -g -O3 -fno-omit-frame-pointer -DNDEBUG'

# Architecture (defaults to build host type)
compile_arch = ''
link_arch    = ''

with_ssl     = ''

# Build directory
build_dir    = ''


#
# Read commandline options
#

build_dir = ARGUMENTS.get('build_dir', '')
with_ssl = ARGUMENTS.get('with_ssl', '/usr/lib64')

# Debug/dbug flags
debug = ARGUMENTS.get('debug', -1)
dbug  = ARGUMENTS.get('dbug', False)

debug_lvl = int(debug)
if debug_lvl >= 0 and debug_lvl < 3:
    opt_flags = ' -g -O%d -fno-inline' % debug_lvl
    dbug = True
elif debug_lvl == 3:
    opt_flags = ' -g -O3 -fno-omit-frame-pointer'

if dbug:
    opt_flags = opt_flags + ' -DGU_DBUG_ON'

if sysname == 'sunos':
    compile_arch = ' -mtune=native'
elif x86:
    if bits == 32:
        if machine == 'x86_64':
            compile_arch = ' -mx32'
        else:
            compile_arch = ' -m32 -march=i686'
            if sysname == 'linux':
                link_arch = ' -Wl,-melf_i386'
    else:
        compile_arch = ' -m64'
        if sysname == 'linux':
            link_arch = ' -Wl,-melf_x86_64'
    link_arch = compile_arch + link_arch
elif machine == 's390x':
    compile_arch = ' -mzarch'
    if bits == 32:
        compile_arch += ' -m32'

boost      = int(ARGUMENTS.get('boost', 1))
boost_pool = int(ARGUMENTS.get('boost_pool', 0))
static_ssl = int(ARGUMENTS.get('static_ssl', 0))
system_asio= int(ARGUMENTS.get('system_asio', 1))
ssl        = int(ARGUMENTS.get('ssl', 1))
tests      = int(ARGUMENTS.get('tests', 1))
deterministic_tests = int(ARGUMENTS.get('deterministic_tests', 0))
strict_build_flags = int(ARGUMENTS.get('strict_build_flags', 1))


GALERA_VER = ARGUMENTS.get('version', '3.21')
GALERA_REV = ARGUMENTS.get('revno', 'XXXX')
# export to any module that might have use of those
Export('GALERA_VER', 'GALERA_REV')
print 'Signature: version: ' + GALERA_VER + ', revision: ' + GALERA_REV

LIBBOOST_PROGRAM_OPTIONS_A = ARGUMENTS.get('bpostatic', '')
LIBBOOST_SYSTEM_A = string.replace(LIBBOOST_PROGRAM_OPTIONS_A, 'boost_program_options', 'boost_system')

#
# Set up and export default build environment
#

env = Environment(ENV = {'PATH' : os.environ['PATH'], 'HOME' : os.environ['HOME']})

# Set up environment for ccache and distcc
#env['ENV']['HOME']          = os.environ['HOME']
#env['ENV']['DISTCC_HOSTS']  = os.environ['DISTCC_HOSTS']
#env['ENV']['CCACHE_PREFIX'] = os.environ['CCACHE_PREFIX']
if 'CCACHE_DIR' in os.environ:
    env['ENV']['CCACHE_DIR'] = os.environ['CCACHE_DIR']
if 'CCACHE_CPP2' in os.environ:
    env['ENV']['CCACHE_CPP2'] = os.environ['CCACHE_CPP2']

# Set CC and CXX compilers
cc = os.getenv('CC', 'default')
if cc != 'default':
    env.Replace(CC = cc)
cxx = os.getenv('CXX', 'default')
if cxx != 'default':
    env.Replace(CXX = cxx)
link = os.getenv('LINK', 'default')
if link != 'default':
    env.Replace(LINK = link)

# Initialize CPPFLAGS and LIBPATH from environment to get user preferences
env.Replace(CPPFLAGS  = os.getenv('CPPFLAGS', ''))
env.Replace(CCFLAGS   = os.getenv('CCFLAGS',  opt_flags + compile_arch))
env.Replace(CFLAGS    = os.getenv('CFLAGS',   ''))
env.Replace(CXXFLAGS  = os.getenv('CXXFLAGS', ''))
env.Replace(LINKFLAGS = os.getenv('LDFLAGS',  link_arch))
env.Replace(LIBPATH   = [os.getenv('LIBPATH', '')])
env.Replace(RPATH     = [os.getenv('RPATH',   '')])

# Set -pthread flag explicitly to make sure that pthreads are
# enabled on all platforms.
env.Append(CCFLAGS = ' -pthread')

# FreeBSD ports are usually installed under /usr/local
if sysname == 'freebsd' or sysname == 'sunos':
<<<<<<< HEAD
    env.Append(LIBPATH  = ['/usr/local/lib'])
    env.Append(CCFLAGS = ' -I/usr/local/include ')
=======
    env.Append(LIBPATH = ['/usr/local/lib'])
    env.Append(CPPPATH = ['/usr/local/include'])
>>>>>>> 86785384
if sysname == 'sunos':
   env.Replace(SHLINKFLAGS = '-shared ')

# Add paths is extra_sysroot argument was specified
extra_sysroot = ARGUMENTS.get('extra_sysroot', '')
if sysname == 'darwin' and extra_sysroot == '':
    # common developer environments and paths
    if os.system('which -s port') == 0 and os.path.isfile('/opt/local/bin/port'):
        extra_sysroot = '/opt/local'
    elif os.system('which -s brew') == 0 and os.path.isfile('/usr/local/bin/brew'):
        extra_sysroot = '/usr/local'
    elif os.system('which -s fink') == 0 and os.path.isfile('/sw/bin/fink'):
        extra_sysroot = '/sw'
if extra_sysroot != '':
    env.Append(LIBPATH = [extra_sysroot + '/lib'])
    env.Append(CCFLAGS = ' -I' + extra_sysroot + '/include')

# print env.Dump()

# Preprocessor flags
if sysname != 'sunos' and sysname != 'darwin' and sysname != 'freebsd':
    env.Append(CPPFLAGS = ' -D_XOPEN_SOURCE=600')
if sysname == 'sunos':
    env.Append(CPPFLAGS = ' -D__EXTENSIONS__')
env.Append(CPPFLAGS = ' -DHAVE_COMMON_H')

# Common C/CXX flags
# These should be kept minimal as they are appended after C/CXX specific flags
env.Append(CCFLAGS = ' -fPIC -Wall -Wextra -Wno-unused-parameter')

# C-specific flags
env.Prepend(CFLAGS = '-std=c99 -fno-strict-aliasing -pipe ')

# CXX-specific flags
# Note: not all 3rd-party libs like '-Wold-style-cast -Weffc++'
#       adding those after checks
env.Prepend(CXXFLAGS = '-Wno-long-long -Wno-deprecated -ansi ')
if sysname != 'sunos':
    env.Prepend(CXXFLAGS = '-pipe ')


# Linker flags
# TODO: enable ' -Wl,--warn-common -Wl,--fatal-warnings' after warnings from
# static linking have beed addressed
#
#env.Prepend(LINKFLAGS = '-Wl,--warn-common -Wl,--fatal-warnings ')

#
# Check required headers and libraries (autoconf functionality)
#

#
# Custom tests:
#

def CheckSystemASIOVersion(context):
    system_asio_test_source_file = """
#include <asio.hpp>

#if ASIO_VERSION < 101001
#error "Included asio version is too old"
#endif

int main()
{
    return 0;
}

"""
    context.Message('Checking ASIO version (> 1.10.1) ... ')
    result = context.TryLink(system_asio_test_source_file, '.cpp')
    context.Result(result)
    return result


#
# Construct confuration context
#
conf = Configure(env, custom_tests = {'CheckSystemASIOVersion': CheckSystemASIOVersion})

# System headers and libraries

if not conf.CheckLib('pthread'):
    print 'Error: pthread library not found'
    Exit(1)

# libatomic may be needed on some 32bit platforms (and 32bit userland PPC64)
# for 8 byte atomics but not generally required
if not x86:
    conf.CheckLib('atomic')

if sysname != 'darwin':
    if not conf.CheckLib('rt'):
        print 'Error: rt library not found'
        Exit(1)

if sysname == 'freebsd':
    if not conf.CheckLib('execinfo'):
        print 'Error: execinfo library not found'
        Exit(1)

if sysname == 'sunos':
    if not conf.CheckLib('socket'):
        print 'Error: socket library not found'
        Exit(1)
    if not conf.CheckLib('crypto'):
        print 'Error: crypto library not found'
        Exit(1)
    if not conf.CheckLib('nsl'):
        print 'Error: nsl library not found'
        Exit(1)

if conf.CheckHeader('sys/epoll.h'):
    conf.env.Append(CPPFLAGS = ' -DGALERA_USE_GU_NETWORK')

if conf.CheckHeader('byteswap.h'):
    conf.env.Append(CPPFLAGS = ' -DHAVE_BYTESWAP_H')

if conf.CheckHeader('endian.h'):
    conf.env.Append(CPPFLAGS = ' -DHAVE_ENDIAN_H')
elif conf.CheckHeader('sys/endian.h'):
    conf.env.Append(CPPFLAGS = ' -DHAVE_SYS_ENDIAN_H')
elif conf.CheckHeader('sys/byteorder.h'):
    conf.env.Append(CPPFLAGS = ' -DHAVE_SYS_BYTEORDER_H')
elif sysname != 'darwin':
    print 'can\'t find byte order information'
    Exit(1)

if conf.CheckHeader('execinfo.h'):
    conf.env.Append(CPPFLAGS = ' -DHAVE_EXECINFO_H')

# Additional C headers and libraries

# boost headers

if not conf.CheckCXXHeader('boost/shared_ptr.hpp'):
    print 'boost/shared_ptr.hpp not found or not usable'
    Exit(1)
conf.env.Append(CPPFLAGS = ' -DHAVE_BOOST_SHARED_PTR_HPP')

if conf.CheckCXXHeader('unordered_map'):
    conf.env.Append(CPPFLAGS = ' -DHAVE_UNORDERED_MAP')
elif conf.CheckCXXHeader('tr1/unordered_map'):
    conf.env.Append(CPPFLAGS = ' -DHAVE_TR1_UNORDERED_MAP')
else:
    if conf.CheckCXXHeader('boost/unordered_map.hpp'):
        conf.env.Append(CPPFLAGS = ' -DHAVE_BOOST_UNORDERED_MAP_HPP')
    else:
        print 'no unordered map header available'
        Exit(1)

# pool allocator
if boost == 1:
    # Default suffix for boost multi-threaded libraries
    if sysname == 'darwin':
        boost_library_suffix = '-mt'
    else:
        boost_library_suffix = ''
    if sysname == 'darwin' and extra_sysroot != '':
        boost_library_path = extra_sysroot + '/lib'
    else:
        boost_library_path = ''
    # Use nanosecond time precision
    conf.env.Append(CPPFLAGS = ' -DBOOST_DATE_TIME_POSIX_TIME_STD_CONFIG=1')

    # Common procedure to find boost static library
    if bits == 64:
        boost_libpaths = [ boost_library_path, '/usr/lib64', '/usr/local/lib64' ]
    else:
        boost_libpaths = [ boost_library_path, '/usr/local/lib', '/usr/lib' ]

    def check_boost_library(libBaseName, header, configuredLibPath, autoadd = 1):
        libName = libBaseName + boost_library_suffix
        if configuredLibPath != '' and not os.path.isfile(configuredLibPath):
            print "Error: file '%s' does not exist" % configuredLibPath
            Exit(1)
        if configuredLibPath == '':
           for libpath in boost_libpaths:
               libname = libpath + '/lib%s.a' % libName
               if os.path.isfile(libname):
                   configuredLibPath = libname
                   break
        if configuredLibPath != '':
            if not conf.CheckCXXHeader(header):
                print "Error: header '%s' does not exist" % header
                Exit (1)
            if autoadd:
                conf.env.Append(LIBS=File(configuredLibPath))
            else:
                return File(configuredLibPath)
        else:
            if not conf.CheckLibWithHeader(libs=[libName],
                                           header=header,
                                           language='CXX',
                                           autoadd=autoadd):
                print 'Error: library %s does not exist' % libName
                Exit (1)
            return [libName]

    # Required boost headers/libraries
    #
    if boost_pool == 1:
        if conf.CheckCXXHeader('boost/pool/pool_alloc.hpp'):
            print 'Using boost pool alloc'
            conf.env.Append(CPPFLAGS = ' -DGALERA_USE_BOOST_POOL_ALLOC=1')
            # due to a bug in boost >= 1.50 we need to link with boost_system
            # - should be a noop with no boost_pool.
            if sysname == 'darwin':
                if conf.CheckLib('boost_system' + boost_library_suffix):
                    conf.env.Append(LIBS=['boost_system' + boost_library_suffix])
            check_boost_library('boost_system',
                                'boost/system/error_code.hpp',
                                LIBBOOST_SYSTEM_A)
        else:
            print 'Error: boost/pool/pool_alloc.hpp not found or not usable'
            Exit(1)

    libboost_program_options = check_boost_library('boost_program_options',
                                                   'boost/program_options.hpp',
                                                   LIBBOOST_PROGRAM_OPTIONS_A,
                                                   autoadd = 0)
else:
    print 'Not using boost'

# asio
if system_asio == 1 and conf.CheckCXXHeader('asio.hpp') and conf.CheckSystemASIOVersion():
    conf.env.Append(CPPFLAGS = ' -DHAVE_ASIO_HPP')
else:
    system_asio = False
    print "Falling back to bundled asio"

if not system_asio:
    # Make sure that -Iasio goes before other paths (e.g. -I/usr/local/include)
    # that may contain a system wide installed asio. We should use the bundled
    # asio if "scons system_asio=0" is specified. Thus use Prepend().
    conf.env.Prepend(CPPPATH = [ '#/asio' ])
    if conf.CheckCXXHeader('asio.hpp'):
        conf.env.Append(CPPFLAGS = ' -DHAVE_ASIO_HPP')
    else:
        print 'asio headers not found or not usable'
        Exit(1)

# asio/ssl
if ssl == 1:
    if conf.CheckCXXHeader('asio/ssl.hpp'):
        conf.env.Append(CPPFLAGS = ' -DHAVE_ASIO_SSL_HPP')
    else:
        print 'ssl support required but asio/ssl.hpp not found or not usable'
        print 'compile with ssl=0 or check that openssl devel headers are usable'
        Exit(1)
    if static_ssl == 0:
        if conf.CheckLib('ssl'):
            conf.CheckLib('crypto')
        else:
            print 'ssl support required but openssl library not found'
            print 'compile with ssl=0 or check that openssl library is usable'
            Exit(1)
    else:
        conf.env.Append(LIBPATH  = [with_ssl])
        if conf.CheckLib('libssl.a', autoadd=0) or \
            conf.CheckLib('libcrypto.a', autoadd=0) or \
            conf.CheckLib('libz.a', autoadd=0):
            pass
        else:
            print 'ssl support required but openssl library (static) not found'
            print 'compile with ssl=0 or check that' 
            print 'openssl static librares - libssl.a, libcrypto.a, libz.a are available'
            Exit(1)


# get compiler name/version, CXX may be set to "c++" which may be clang or gcc
try:
    compiler_version = subprocess.check_output(
        conf.env['CXX'].split() + ['--version'],
        stderr=subprocess.STDOUT)
except:
    # in case "$CXX --version" returns an error, e.g. "unknown option"
    compiler_version = 'unknown'

# these will be used only with our software
if strict_build_flags == 1:
<<<<<<< HEAD
    conf.env.Append(CCFLAGS  = ' -pedantic -Werror')
    if 'clang' not in conf.env['CXX']:
        conf.env.Prepend(CXXFLAGS = '-Weffc++ -Wold-style-cast ')
    else:
=======
    conf.env.Append(CCFLAGS = ' -Werror -pedantic')
    if 'clang' in compiler_version:
>>>>>>> 86785384
        conf.env.Append(CCFLAGS  = ' -Wno-self-assign')
        conf.env.Append(CCFLAGS  = ' -Wno-gnu-zero-variadic-macro-arguments')
        conf.env.Append(CXXFLAGS = ' -Wno-variadic-macros')
        # CXX may be something like "ccache clang++"
        if 'ccache' in conf.env['CXX'] or 'ccache' in conf.env['CC']:
            conf.env.Append(CCFLAGS = ' -Qunused-arguments')
    else:
        conf.env.Prepend(CXXFLAGS = '-Weffc++ -Wold-style-cast ')

env = conf.Finish()
Export('x86', 'bits', 'env', 'sysname', 'libboost_program_options', 'static_ssl', 'with_ssl')

#
# Actions to build .dSYM directories, containing debugging information for Darwin
#

if sysname == 'darwin' and int(debug) >= 0 and int(debug) < 3:
    env['LINKCOM'] = [env['LINKCOM'], 'dsymutil $TARGET']
    env['SHLINKCOM'] = [env['SHLINKCOM'], 'dsymutil $TARGET']

#
# Set up and export environment for check unit tests
#

# Clone base from default environment
check_env = env.Clone()

conf = Configure(check_env)

# Check header and library

if not conf.CheckHeader('check.h'):
    print 'Error: check header file not found or not usable'
    Exit(1)

if not conf.CheckLib('check'):
    print 'Error: check library not found or not usable'
    Exit(1)

if not conf.CheckLib('m'):
    print 'Error: math library not found or not usable'
    Exit(1)

# potential check dependency, link if present
conf.CheckLib('subunit')

if sysname != 'darwin':
    if not conf.CheckLib('rt'):
        print 'Error: realtime library not found or not usable'
        Exit(1)

conf.Finish()

#
# this follows recipes from http://www.scons.org/wiki/UnitTests
#

def builder_unit_test(target, source, env):
    app = str(source[0].abspath)
    if os.spawnl(os.P_WAIT, app, app)==0:
        open(str(target[0]),'w').write("PASSED\n")
    else:
        return 1

def builder_unit_test_dummy(target, source, env):
    return 0

# Create a builder for tests
if tests == 1:
    bld = Builder(action = builder_unit_test)
else:
    bld = Builder(action = builder_unit_test_dummy) 
check_env.Append(BUILDERS = {'Test' :  bld})

Export('check_env')

#
# If deterministic_tests is given, export GALERA_TEST_DETERMINISTIC
# so that the non-deterministic tests can be filtered out.
#
if deterministic_tests:
   os.environ['GALERA_TEST_DETERMINISTIC'] = '1'

#
# Run root SConscript with variant_dir
#
SConscript('SConscript', variant_dir=build_dir)<|MERGE_RESOLUTION|>--- conflicted
+++ resolved
@@ -185,13 +185,8 @@
 
 # FreeBSD ports are usually installed under /usr/local
 if sysname == 'freebsd' or sysname == 'sunos':
-<<<<<<< HEAD
-    env.Append(LIBPATH  = ['/usr/local/lib'])
-    env.Append(CCFLAGS = ' -I/usr/local/include ')
-=======
     env.Append(LIBPATH = ['/usr/local/lib'])
     env.Append(CPPPATH = ['/usr/local/include'])
->>>>>>> 86785384
 if sysname == 'sunos':
    env.Replace(SHLINKFLAGS = '-shared ')
 
@@ -473,15 +468,8 @@
 
 # these will be used only with our software
 if strict_build_flags == 1:
-<<<<<<< HEAD
-    conf.env.Append(CCFLAGS  = ' -pedantic -Werror')
-    if 'clang' not in conf.env['CXX']:
-        conf.env.Prepend(CXXFLAGS = '-Weffc++ -Wold-style-cast ')
-    else:
-=======
     conf.env.Append(CCFLAGS = ' -Werror -pedantic')
     if 'clang' in compiler_version:
->>>>>>> 86785384
         conf.env.Append(CCFLAGS  = ' -Wno-self-assign')
         conf.env.Append(CCFLAGS  = ' -Wno-gnu-zero-variadic-macro-arguments')
         conf.env.Append(CXXFLAGS = ' -Wno-variadic-macros')

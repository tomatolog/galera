--- conflicted
+++ resolved
@@ -124,11 +124,7 @@
 strict_build_flags = int(ARGUMENTS.get('strict_build_flags', 1))
 
 
-<<<<<<< HEAD
-GALERA_VER = ARGUMENTS.get('version', '3.11')
-=======
 GALERA_VER = ARGUMENTS.get('version', '3.12')
->>>>>>> 9921e73c
 GALERA_REV = ARGUMENTS.get('revno', 'XXXX')
 # export to any module that might have use of those
 Export('GALERA_VER', 'GALERA_REV')

--- conflicted
+++ resolved
@@ -1,9 +1,5 @@
 /*
-<<<<<<< HEAD
- * Copyright (C) 2010-2013 Codership Oy <info@codership.com>
-=======
  * Copyright (C) 2010-2014 Codership Oy <info@codership.com>
->>>>>>> 2dc7ec7a
  */
 
 /*! @file mem store class */
@@ -12,8 +8,6 @@
 #define _gcache_mem_store_hpp_
 
 #include "gcache_memops.hpp"
-//#include "gcache_fd.hpp"
-//#include "gcache_mmap.hpp"
 #include "gcache_bh.hpp"
 
 #include <string>

--- conflicted
+++ resolved
@@ -1,9 +1,5 @@
 /*
-<<<<<<< HEAD
- * Copyright (C) 2010-2013 Codership Oy <info@codership.com>
-=======
  * Copyright (C) 2010-2014 Codership Oy <info@codership.com>
->>>>>>> 2dc7ec7a
  */
 
 /*! @file page file class */
@@ -60,20 +56,12 @@
 
     private:
 
-<<<<<<< HEAD
         gu::FileDescriptor fd_;
         gu::MMap           mmap_;
+        void* const        ps_;
         uint8_t*           next_;
         ssize_t            space_;
         ssize_t            used_;
-=======
-        FileDescriptor fd_;
-        MMap           mmap_;
-        void* const    ps_;
-        uint8_t*       next_;
-        ssize_t        space_;
-        ssize_t        used_;
->>>>>>> 2dc7ec7a
 
         Page(const gcache::Page&);
         Page& operator=(const gcache::Page&);

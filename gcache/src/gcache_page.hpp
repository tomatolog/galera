/*
 * Copyright (C) 2010-2013 Codership Oy <info@codership.com>
 */

/*! @file page file class */

#ifndef _gcache_page_hpp_
#define _gcache_page_hpp_

#include "gcache_memops.hpp"
#include "gcache_bh.hpp"

#include "gu_fdesc.hpp"
#include "gu_mmap.hpp"

#include <string>

namespace gcache
{
    class Page : public MemOps
    {
    public:

        Page (const std::string& name, ssize_t size);
        ~Page () {}

        void* malloc  (ssize_t size);

        void  free    (const void* ptr)
        {
            assert (ptr > mmap_.ptr);
            assert (ptr <= (static_cast<uint8_t*>(mmap_.ptr) + mmap_.size));
            assert (used_ > 0);
            used_--;
            BH_release (ptr2BH(ptr));
        }

        void* realloc (void* ptr, ssize_t size);

        void discard (BufferHeader* ptr) {}

        ssize_t used () const { return used_; }

        ssize_t size () const /* total page size */
        { return mmap_.size - sizeof(BufferHeader); }

<<<<<<< HEAD
        const std::string& name() const throw() { return fd_.name(); }
=======
        const std::string& name() const { return fd_.get_name(); }
>>>>>>> b567c7be

        void reset ();

        /* Drop filesystem cache on the file */
        void drop_fs_cache() const;

    private:

        gu::FileDescriptor fd_;
        gu::MMap           mmap_;
        uint8_t*           next_;
        ssize_t            space_;
        ssize_t            used_;

        Page(const gcache::Page&);
        Page& operator=(const gcache::Page&);
    };
}

#endif /* _gcache_page_hpp_ */<|MERGE_RESOLUTION|>--- conflicted
+++ resolved
@@ -44,11 +44,7 @@
         ssize_t size () const /* total page size */
         { return mmap_.size - sizeof(BufferHeader); }
 
-<<<<<<< HEAD
-        const std::string& name() const throw() { return fd_.name(); }
-=======
-        const std::string& name() const { return fd_.get_name(); }
->>>>>>> b567c7be
+        const std::string& name() const { return fd_.name(); }
 
         void reset ();
 

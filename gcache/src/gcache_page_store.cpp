/*
 * Copyright (C) 2010-2018 Codership Oy <info@codership.com>
 */

/*! @file page store implementation */

#include "gcache_page_store.hpp"
#include "gcache_bh.hpp"
#include "gcache_limits.hpp"

#include <gu_logger.hpp>
#include <gu_throw.hpp>

#include <cstdio>
#include <cstring>
#include <pthread.h>

#include <iomanip>

static const std::string base_name ("gcache.page.");

static std::string
make_base_name (const std::string& dir_name)
{
    if (dir_name.empty())
    {
        return base_name;
    }
    else
    {
        if (dir_name[dir_name.length() - 1] == '/')
        {
            return (dir_name + base_name);
        }
        else
        {
            return (dir_name + '/' + base_name);
        }
    }
}

static std::string
make_page_name (const std::string& base_name, size_t count)
{
    std::ostringstream os;
    os << base_name << std::setfill ('0') << std::setw (6) << count;
    return os.str();
}

static void*
remove_file (void* __restrict__ arg)
{
    char* const file_name (static_cast<char*>(arg));

    if (NULL != file_name)
    {
        if (remove (file_name))
        {
            int err = errno;

            log_error << "Failed to remove page file '" << file_name << "': "
                      << err << " (" << strerror(err) << ")";
        }
        else
        {
            log_info << "Deleted page " << file_name;
        }

        free (file_name);
    }
    else
    {
        log_error << "Null file name in " << __FUNCTION__;
    }

    pthread_exit(NULL);
}

/*
 * Returns false if there are no more pages to be deleted (either
 * the queue is empty or if the first page is in use).
 * Otherwise, returns true.
*/
bool
gcache::PageStore::delete_page ()
{
    if (pages_.empty()) return false;

    Page* const page = pages_.front();

    if (page->used() > 0) return false;

    pages_.pop_front();

    char* const file_name(strdup(page->name().c_str()));

    total_size_ -= page->size();

    if (current_ == page) current_ = 0;

    delete page;

#ifdef GCACHE_DETACH_THREAD
    pthread_t delete_thr_;
#else
    if (delete_thr_ != pthread_t(-1)) pthread_join (delete_thr_, NULL);
#endif /* GCACHE_DETACH_THERAD */

    int err = pthread_create (&delete_thr_, &delete_page_attr_, remove_file,
                              file_name);
    if (0 != err)
    {
        delete_thr_ = pthread_t(-1);
        gu_throw_error(err) << "Failed to create page file deletion thread";
    }

    return true;
}

/* Deleting pages only from the beginning kinda means that some free pages
 * can be locked in the middle for a while. Leaving it like that for simplicity
 * for now. */
void
gcache::PageStore::cleanup ()
{
#ifndef NDEBUG
    size_t counter = 0;
#endif
/*
 * 1. We must release the page if the size (keep_size_ = gcache.keep_pages_size)
 *    and count (keep_page_ = gcache.keep_pages_count) are NOT set (they are both 0).
 * 2. We must release the page if we have exceeded the limit on the
 *    overall size of the page pool (which is set by the user explicitly,
 *    keep_size_ = gcache.keep_pages_size) OR if the quantity of pages
 *    more that we should to keep in memory even if they are free (parameter
 *    keep_page_ = gcache.keep_pages_count).
 * 3. 
 */
    while (((!keep_size_ && !keep_page_) ||
            (keep_size_ && total_size_ > keep_size_) ||
            (keep_page_ && pages_.size() > keep_page_)) &&
           delete_page())
    {
#ifndef NDEBUG
       counter++;
#endif
    }
#ifndef NDEBUG
    if (counter)
    {
        log_info << "gcache: " << counter << " page(s) deallocated...";
    }
#endif
}

void
gcache::PageStore::reset ()
{
    while (pages_.size() > 0 && delete_page()) {};
}

inline void
gcache::PageStore::new_page (size_type size)
{
    Page* const page(new Page
                     (this, make_page_name (base_name_, count_), size, debug_));

    pages_.push_back (page);
    total_size_ += page->size();
    current_ = page;
    count_++;
}

gcache::PageStore::PageStore (const std::string& dir_name,
                              size_t             keep_size,
                              size_t             page_size,
<<<<<<< HEAD
                              size_t             keep_page)
=======
                              int                dbg,
                              bool               keep_page)
>>>>>>> ff05089d
    :
    base_name_ (make_base_name(dir_name)),
    keep_size_ (keep_size),
    page_size_ (page_size),
    keep_page_ (keep_page),
    count_     (0),
    pages_     (),
    current_   (0),
    total_size_(0),
    delete_page_attr_(),
    debug_     (dbg & DEBUG)
#ifndef GCACHE_DETACH_THREAD
    , delete_thr_(pthread_t(-1))
#endif /* GCACHE_DETACH_THREAD */
{
    int err = pthread_attr_init (&delete_page_attr_);

    if (0 != err)
    {
        gu_throw_error(err) << "Failed to initialize page file deletion "
                            << "thread attributes";
    }

#ifdef GCACHE_DETACH_THREAD
    err = pthread_attr_setdetachstate (&delete_page_attr_,
                                       PTHREAD_CREATE_DETACHED);
    if (0 != err)
    {
        pthread_attr_destroy (&delete_page_attr_);
        gu_throw_error(err) << "Failed to set DETACHED attribute to "
                            << "page file deletion thread";
    }
#endif /* GCACHE_DETACH_THREAD */
}

gcache::PageStore::~PageStore ()
{
    try
    {
        while (pages_.size() && delete_page()) {};
#ifndef GCACHE_DETACH_THREAD
        if (delete_thr_ != pthread_t(-1)) pthread_join (delete_thr_, NULL);
#endif /* GCACHE_DETACH_THREAD */
    }
    catch (gu::Exception& e)
    {
        log_error << e.what() << " in ~PageStore()"; // abort() ?
    }

    if (pages_.size() > 0)
    {
        log_error << "Could not delete " << pages_.size()
                  << " page files: some buffers are still \"mmapped\".";
        if (debug_)
            for (PageQueue::iterator i(pages_.begin()); i != pages_.end(); ++i)
            {
                log_error << *(*i);;
            }
    }

    pthread_attr_destroy (&delete_page_attr_);
}

inline void*
gcache::PageStore::malloc_new (size_type size)
{
    Limits::assert_size(size);

    void* ret(NULL);

    try
    {
        new_page (page_size_ > size ? page_size_ : size);
        ret = current_->malloc (size);
        cleanup();
    }
    catch (gu::Exception& e)
    {
        log_error << "Cannot create new cache page: "
                  << e.what();
        // abort();
    }

    return ret;
}

void*
gcache::PageStore::malloc (size_type const size)
{
    Limits::assert_size(size);

    if (gu_likely (0 != current_))
    {
        void* ret = current_->malloc (size);

        if (gu_likely(0 != ret)) return ret;

        current_->drop_fs_cache();
    }

    return malloc_new (size);
}

void*
gcache::PageStore::realloc (void* ptr, size_type const size)
{
    Limits::assert_size(size);

    assert(ptr != NULL);

    BufferHeader* const bh(ptr2BH(ptr));
    Page* const page(static_cast<Page*>(bh->ctx));

    void* ret(page->realloc(ptr, size));

    if (0 != ret) return ret;

    ret = malloc_new (size);

    if (gu_likely(0 != ret))
    {
        assert(bh->size > sizeof(BufferHeader));
        size_type const ptr_size(bh->size - sizeof(BufferHeader));

        memcpy (ret, ptr, size > ptr_size ? ptr_size : size);
        free_page_ptr (page, bh);
    }

    return ret;
}

<<<<<<< HEAD
size_t gcache::PageStore::allocated_pool_size ()
{
  size_t size= 0;
  std::deque<Page*>::iterator ptr= pages_.begin();
  while (ptr != pages_.end())
  {
    Page* page= *ptr++;
    size += page->allocated_pool_size();
  }
  return size;
=======
void
gcache::PageStore::set_debug(int const dbg)
{
    debug_ = dbg & DEBUG;

    for (PageQueue::iterator i(pages_.begin()); i != pages_.end(); ++i)
    {
        (*i)->set_debug(debug_);
    }
>>>>>>> ff05089d
}<|MERGE_RESOLUTION|>--- conflicted
+++ resolved
@@ -174,12 +174,8 @@
 gcache::PageStore::PageStore (const std::string& dir_name,
                               size_t             keep_size,
                               size_t             page_size,
-<<<<<<< HEAD
-                              size_t             keep_page)
-=======
                               int                dbg,
                               bool               keep_page)
->>>>>>> ff05089d
     :
     base_name_ (make_base_name(dir_name)),
     keep_size_ (keep_size),
@@ -311,7 +307,6 @@
     return ret;
 }
 
-<<<<<<< HEAD
 size_t gcache::PageStore::allocated_pool_size ()
 {
   size_t size= 0;
@@ -322,7 +317,8 @@
     size += page->allocated_pool_size();
   }
   return size;
-=======
+}
+
 void
 gcache::PageStore::set_debug(int const dbg)
 {
@@ -332,5 +328,4 @@
     {
         (*i)->set_debug(debug_);
     }
->>>>>>> ff05089d
 }
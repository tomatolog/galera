/*
 * Copyright (C) 2010-2018 Codership Oy <info@codership.com>
 */

/*! @file page store class */

#ifndef _gcache_page_store_hpp_
#define _gcache_page_store_hpp_

#include "gcache_memops.hpp"
#include "gcache_page.hpp"
#include "gcache_seqno.hpp"

#include <string>
#include <deque>

namespace gcache
{
    class PageStore : public MemOps
    {
    public:

        PageStore (const std::string& dir_name,
                   size_t             keep_size,
                   size_t             page_size,
<<<<<<< HEAD
                   size_t             keep_page);
=======
                   int                dbg,
                   bool               keep_page);
>>>>>>> ff05089d

        ~PageStore ();

        static PageStore* page_store(const Page* p)
        {
            return static_cast<PageStore*>(p->parent());
        }

        void* malloc  (size_type size);

        void  free    (BufferHeader* bh) { assert(0); }

        void* realloc (void* ptr, size_type size);

        void  discard (BufferHeader* bh)
        {
            assert(BH_is_released(bh));
            assert(SEQNO_ILL == bh->seqno_g);
            free_page_ptr(static_cast<Page*>(bh->ctx), bh);
        }

        void  reset();


        void  set_page_size (size_t size) { page_size_ = size; cleanup();}

        void  set_keep_size (size_t size) { keep_size_ = size; cleanup();}

        void  set_keep_count (size_t count) { keep_page_ = count; cleanup();}

        size_t allocated_pool_size ();

        void  set_debug(int dbg);

        /* for unit tests */
        size_t count()       const { return count_;        }
        size_t total_pages() const { return pages_.size(); }
        size_t total_size()  const { return total_size_;   }

    private:

        static int  const DEBUG = 4; // debug flag

        std::string const base_name_; /* /.../.../gcache.page. */
        size_t            keep_size_; /* how much pages to keep after freeing*/
        size_t            page_size_; /* min size of the individual page */
        size_t            keep_page_; /* whether to keep the last page(s) */
        size_t            count_;
        typedef std::deque<Page*> PageQueue;
        PageQueue         pages_;
        Page*             current_;
        size_t            total_size_;
        pthread_attr_t    delete_page_attr_;
        int               debug_;
#ifndef GCACHE_DETACH_THREAD
        pthread_t         delete_thr_;
#endif /* GCACHE_DETACH_THREAD */

        void new_page    (size_type size);

        // returns true if a page could be deleted
        bool delete_page ();

        // cleans up extra pages.
        void cleanup     ();

        void* malloc_new (size_type size);

        void
        free_page_ptr (Page* page, BufferHeader* bh)
        {
            page->free(bh);
            if (0 == page->used()) cleanup();
        }

        PageStore(const gcache::PageStore&);
        PageStore& operator=(const gcache::PageStore&);
    };
}

#endif /* _gcache_page_store_hpp_ */<|MERGE_RESOLUTION|>--- conflicted
+++ resolved
@@ -23,12 +23,8 @@
         PageStore (const std::string& dir_name,
                    size_t             keep_size,
                    size_t             page_size,
-<<<<<<< HEAD
-                   size_t             keep_page);
-=======
                    int                dbg,
                    bool               keep_page);
->>>>>>> ff05089d
 
         ~PageStore ();
 

/*
 * Copyright (C) 2010-2015 Codership Oy <info@codership.com>
 */

/*! @file page store class */

#ifndef _gcache_page_store_hpp_
#define _gcache_page_store_hpp_

#include "gcache_memops.hpp"
#include "gcache_page.hpp"

#include <string>
#include <deque>

namespace gcache
{
    class PageStore : public MemOps
    {
    public:

        PageStore (const std::string& dir_name,
                   size_t             keep_size,
                   size_t             page_size,
                   size_t             keep_page);

        ~PageStore ();

        static PageStore* page_store(const Page* p)
        {
            return static_cast<PageStore*>(p->parent());
        }

        void* malloc  (size_type size);

        void  free    (BufferHeader* bh) { assert(0); }

        void* realloc (void* ptr, size_type size);

        void  discard (BufferHeader* bh)
        {
            assert(BH_is_released(bh));
            assert(SEQNO_ILL == bh->seqno_g);
            free_page_ptr(static_cast<Page*>(bh->ctx), bh);
        }

        void  reset();

<<<<<<< HEAD
        size_t count() const { return count_; } // for unit tests

        void  set_page_size (size_t size) { page_size_ = size; cleanup();}
=======
        void  set_page_size (size_t size) { page_size_ = size; }
>>>>>>> f3e626de

        void  set_keep_size (size_t size) { keep_size_ = size; cleanup();}

        void  set_keep_count (size_t count) { keep_page_ = count; cleanup();}

        size_t allocated_pool_size ();

        /* for unit tests */
        size_t count()       const { return count_;        }
        size_t total_pages() const { return pages_.size(); }
        size_t total_size()  const { return total_size_;   }

    private:

        std::string const base_name_; /* /.../.../gcache.page. */
        size_t            keep_size_; /* how much pages to keep after freeing*/
        size_t            page_size_; /* min size of the individual page */
        size_t            keep_page_; /* whether to keep the last page(s) */
        size_t            count_;
        std::deque<Page*> pages_;
        Page*             current_;
        size_t            total_size_;
        pthread_attr_t    delete_page_attr_;
#ifndef GCACHE_DETACH_THREAD
        pthread_t         delete_thr_;
#endif /* GCACHE_DETACH_THREAD */

        void new_page    (size_type size);

        // returns true if a page could be deleted
        bool delete_page ();

        // cleans up extra pages.
        void cleanup     ();

        void* malloc_new (size_type size);

        void
        free_page_ptr (Page* page, BufferHeader* bh)
        {
            page->free(bh);
            if (0 == page->used()) cleanup();
        }

        PageStore(const gcache::PageStore&);
        PageStore& operator=(const gcache::PageStore&);
    };
}

#endif /* _gcache_page_store_hpp_ */<|MERGE_RESOLUTION|>--- conflicted
+++ resolved
@@ -46,13 +46,8 @@
 
         void  reset();
 
-<<<<<<< HEAD
-        size_t count() const { return count_; } // for unit tests
 
         void  set_page_size (size_t size) { page_size_ = size; cleanup();}
-=======
-        void  set_page_size (size_t size) { page_size_ = size; }
->>>>>>> f3e626de
 
         void  set_keep_size (size_t size) { keep_size_ = size; cleanup();}
 

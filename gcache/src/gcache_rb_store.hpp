/*
<<<<<<< HEAD
 * Copyright (C) 2010-2013 Codership Oy <info@codership.com>
=======
 * Copyright (C) 2010-2014 Codership Oy <info@codership.com>
>>>>>>> 2dc7ec7a
 */

/*! @file ring buffer storage class */

#ifndef _gcache_rb_store_hpp_
#define _gcache_rb_store_hpp_

#include "gcache_memops.hpp"
#include "gcache_bh.hpp"

#include "gu_fdesc.hpp"
#include "gu_mmap.hpp"

#include <string>
#include <map>
#include <stdint.h>

namespace gcache
{
    class RingBuffer : public MemOps
    {
    public:

        RingBuffer (const std::string& name, ssize_t size,
                    std::map<int64_t, const void*>& seqno2ptr);

        ~RingBuffer ();

        void* malloc  (ssize_t size);

        void  free    (BufferHeader* bh);

        void* realloc (void* ptr, ssize_t size);

        void  discard (BufferHeader* const bh)
        {
            assert (BH_is_released(bh));
            assert (SEQNO_ILL == bh->seqno_g);
            size_free_ += bh->size;
            assert (size_free_ <= size_cache_);
        }

        ssize_t size      () const { return size_cache_; }

<<<<<<< HEAD
        ssize_t rb_size   () const { return fd_.size(); }

        const std::string& rb_name() const { return fd_.name(); }
=======
        const std::string& rb_name() const { return fd_.get_name(); }
>>>>>>> 2dc7ec7a

        void  reset();

        void  seqno_reset();

        /* returns true when successfully discards all seqnos up to s */
        bool  discard_seqno  (int64_t s);

        void print (std::ostream& os) const;

        static ssize_t pad_size()
        {
            RingBuffer* rb(0);
            // cppcheck-suppress nullPounter
            return (PREAMBLE_LEN * sizeof(*(rb->preamble_)) +
                    HEADER_LEN   * sizeof(*(rb->header_)));
        }

        void assert_size_free() const
        {
#ifndef NDEBUG
            if (next_ > first_)
            {
                /* start_  first_      next_    end_
                 *   |       |###########|       |      */
                assert(size_free_ >= (size_cache_ - (next_ - first_)));
            }
            else
            {
                /* start_  next_       first_   end_
                 *   |#######|           |#####| |      */
                assert(size_free_ >= (first_ - next_));
            }
            assert (size_free_ <= size_cache_);
#endif
        }

    private:

        static ssize_t const PREAMBLE_LEN = 1024;
        static ssize_t const HEADER_LEN = 32;

        gu::FileDescriptor fd_;
        gu::MMap           mmap_;
        bool               open_;
        char*        const preamble_; // ASCII text preamble
        int64_t*     const header_;   // cache binary header
        uint8_t*     const start_;    // start of cache area
        uint8_t*     const end_;      // first byte after cache area
        uint8_t*           first_;    // pointer to the first (oldest) buffer
        uint8_t*           next_;     // pointer to the next free space

        ssize_t      const size_cache_;
        ssize_t            size_free_;
        ssize_t            size_used_;
        ssize_t            size_trail_;

        typedef std::map<int64_t, const void*> seqno2ptr_t;

        seqno2ptr_t&    seqno2ptr_;

        BufferHeader*   get_new_buffer (ssize_t size);

        void            constructor_common();

        RingBuffer(const gcache::RingBuffer&);
        RingBuffer& operator=(const gcache::RingBuffer&);
    };

    inline std::ostream& operator<< (std::ostream& os, const RingBuffer& rb)
    {
        rb.print(os);
        return os;
    }

} /* namespace gcache */

#endif /* _gcache_rb_store_hpp_ */<|MERGE_RESOLUTION|>--- conflicted
+++ resolved
@@ -1,9 +1,5 @@
 /*
-<<<<<<< HEAD
- * Copyright (C) 2010-2013 Codership Oy <info@codership.com>
-=======
  * Copyright (C) 2010-2014 Codership Oy <info@codership.com>
->>>>>>> 2dc7ec7a
  */
 
 /*! @file ring buffer storage class */
@@ -48,13 +44,9 @@
 
         ssize_t size      () const { return size_cache_; }
 
-<<<<<<< HEAD
         ssize_t rb_size   () const { return fd_.size(); }
 
         const std::string& rb_name() const { return fd_.name(); }
-=======
-        const std::string& rb_name() const { return fd_.get_name(); }
->>>>>>> 2dc7ec7a
 
         void  reset();
 

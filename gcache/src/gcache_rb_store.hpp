/*
 * Copyright (C) 2010-2018 Codership Oy <info@codership.com>
 */

/*! @file ring buffer storage class */

#ifndef _gcache_rb_store_hpp_
#define _gcache_rb_store_hpp_

#include "gcache_memops.hpp"
#include "gcache_bh.hpp"
#include "gcache_types.hpp"

#include <gu_fdesc.hpp>
#include <gu_mmap.hpp>
#include <gu_uuid.hpp>

#include <string>

namespace gcache
{
    class RingBuffer : public MemOps
    {
    public:

        RingBuffer (const std::string& name,
                    size_t             size,
                    seqno2ptr_t&       seqno2ptr,
                    gu::UUID&          gid,
                    int                dbg,
                    bool               recover);

        ~RingBuffer ();

        void* malloc  (size_type size);

        void  free    (BufferHeader* bh);

        void* realloc (void* ptr, size_type size);

        void  discard (BufferHeader* const bh)
        {
            assert (BH_is_released(bh));
            assert (SEQNO_ILL == bh->seqno_g);
            size_free_ += bh->size;
            assert (size_free_ <= size_cache_);
        }

        size_t size      () const { return size_cache_; }

        size_t rb_size   () const { return fd_.size(); }

        const std::string& rb_name() const { return fd_.name(); }

        void  reset();

        void  seqno_reset();

        /* returns true when successfully discards all seqnos in range */
        bool  discard_seqnos(seqno2ptr_t::iterator i_begin,
                             seqno2ptr_t::iterator i_end);

        /* returns true when successfully discards all seqnos up to s */
        bool  discard_seqno(seqno_t s)
        {
            return discard_seqnos(seqno2ptr_.begin(), seqno2ptr_.find(s + 1));
        }

        void print (std::ostream& os) const;

        static size_t pad_size()
        {
            RingBuffer* rb(0);
            // cppcheck-suppress nullPointer
            return (PREAMBLE_LEN * sizeof(*(rb->preamble_)) +
                    // cppcheck-suppress nullPointer
                    HEADER_LEN   * sizeof(*(rb->header_)));
        }

        void assert_size_free() const
        {
#ifndef NDEBUG
            if (next_ >= first_)
            {
                /* start_  first_      next_    end_
                 *   |       |###########|       |      */
                assert(size_free_ >= (size_cache_ - (next_ - first_)));
            }
            else
            {
                /* start_  next_       first_   end_
                 *   |#######|           |#####| |      */
                assert(size_free_ >= size_t(first_ - next_));
            }
            assert (size_free_ <= size_cache_);
#endif
        }

        void assert_size_trail() const
        {
#ifndef NDEBUG
            if (next_ >= first_)
                assert(0 == size_trail_);
            else
                assert(size_trail_ >= sizeof(BufferHeader));
#endif
        }

        void assert_sizes() const
        {
            assert_size_trail();
            assert_size_free();
        }

        size_t allocated_pool_size ();

<<<<<<< HEAD
        void set_freeze_purge_at_seqno(seqno_t seqno)
        {
            freeze_purge_at_seqno_ = seqno;
        }

        bool skip_purge(seqno_t seqno)
        {
            return ((freeze_purge_at_seqno_ == SEQNO_ILL)
                    ? (false) : (seqno >= freeze_purge_at_seqno_));
        }
=======
        void set_debug(int const dbg) { debug_ = dbg & DEBUG; }
>>>>>>> 88dc91a9

    private:

        static size_t const PREAMBLE_LEN = 1024;
        static size_t const HEADER_LEN = 32;

        // 0 - undetermined version
        // 1 - initial version, no buffer alignment
        // 2 - buffer alignemnt to GU_WORD_BYTES
        static int    const VERSION = 2;

        static int    const DEBUG = 2; // debug flag

        gu::FileDescriptor fd_;
        gu::MMap           mmap_;
        char*        const preamble_; // ASCII text preamble
        int64_t*     const header_;   // cache binary header
        uint8_t*     const start_;    // start of cache area
        uint8_t*     const end_;      // first byte after cache area
        uint8_t*           first_;    // pointer to the first (oldest) buffer
        uint8_t*           next_;     // pointer to the next free space

        size_t            max_used_; // maximal memory usage (in bytes)
        seqno2ptr_t&       seqno2ptr_;
        gu::UUID&          gid_;

        seqno_t            freeze_purge_at_seqno_;

        size_t       const size_cache_;
        size_t             size_free_;
        size_t             size_used_;
        size_t             size_trail_;

        int                debug_;

        bool               open_;

        BufferHeader* get_new_buffer (size_type size);

        void          constructor_common();

        /* preamble fields */
        static std::string const PR_KEY_VERSION;
        static std::string const PR_KEY_GID;
        static std::string const PR_KEY_SEQNO_MAX;
        static std::string const PR_KEY_SEQNO_MIN;
        static std::string const PR_KEY_OFFSET;
        static std::string const PR_KEY_SYNCED;

        void          write_preamble(bool synced);
        void          open_preamble(bool recover);
        void          close_preamble();

        // returns lower bound (not inclusive) of valid seqno range
        int64_t       scan(off_t offset, int scan_step);
        void          recover(off_t offset, int version);

        void          estimate_space();

        RingBuffer(const gcache::RingBuffer&);
        RingBuffer& operator=(const gcache::RingBuffer&);

#ifdef GCACHE_RB_UNIT_TEST
    public:
        uint8_t* start() const { return start_; }
#endif
    };

    inline std::ostream& operator<< (std::ostream& os, const RingBuffer& rb)
    {
        rb.print(os);
        return os;
    }

} /* namespace gcache */

#endif /* _gcache_rb_store_hpp_ */<|MERGE_RESOLUTION|>--- conflicted
+++ resolved
@@ -114,7 +114,6 @@
 
         size_t allocated_pool_size ();
 
-<<<<<<< HEAD
         void set_freeze_purge_at_seqno(seqno_t seqno)
         {
             freeze_purge_at_seqno_ = seqno;
@@ -125,9 +124,8 @@
             return ((freeze_purge_at_seqno_ == SEQNO_ILL)
                     ? (false) : (seqno >= freeze_purge_at_seqno_));
         }
-=======
+
         void set_debug(int const dbg) { debug_ = dbg & DEBUG; }
->>>>>>> 88dc91a9
 
     private:
 

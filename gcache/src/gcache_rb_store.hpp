--- conflicted
+++ resolved
@@ -41,15 +41,9 @@
 
         ssize_t size      () const { return size_cache_; }
 
-<<<<<<< HEAD
-        ssize_t rb_size   () const throw() { return fd_.size(); }
+        ssize_t rb_size   () const { return fd_.size(); }
 
-        const std::string& rb_name() const throw() { return fd_.name(); }
-=======
-        ssize_t rb_size   () const { return fd_.get_size(); }
-
-        const std::string& rb_name() const { return fd_.get_name(); }
->>>>>>> b567c7be
+        const std::string& rb_name() const { return fd_.name(); }
 
         void  reset();
 

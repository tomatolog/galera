/*
 * Copyright (C) 2009-2014 Codership Oy <info@codership.com>
 */

#include "GCache.hpp"

static const std::string GCACHE_PARAMS_DIR        ("gcache.dir");
static const std::string GCACHE_DEFAULT_DIR       ("");
static const std::string GCACHE_PARAMS_RB_NAME    ("gcache.name");
static const std::string GCACHE_DEFAULT_RB_NAME   ("galera.cache");
static const std::string GCACHE_PARAMS_MEM_SIZE   ("gcache.mem_size");
static const std::string GCACHE_DEFAULT_MEM_SIZE  ("0");
static const std::string GCACHE_PARAMS_RB_SIZE    ("gcache.size");
static const std::string GCACHE_DEFAULT_RB_SIZE   ("128M");
static const std::string GCACHE_PARAMS_PAGE_SIZE  ("gcache.page_size");
static const std::string GCACHE_DEFAULT_PAGE_SIZE (GCACHE_DEFAULT_RB_SIZE);
static const std::string GCACHE_PARAMS_KEEP_PAGES_SIZE("gcache.keep_pages_size");
static const std::string GCACHE_PARAMS_KEEP_PAGES_COUNT("gcache.keep_pages_count");
static const std::string GCACHE_DEFAULT_KEEP_PAGES_SIZE("0");
<<<<<<< HEAD
static const std::string GCACHE_DEFAULT_KEEP_PAGES_COUNT("0");
=======
static const std::string GCACHE_PARAMS_RECOVER    ("gcache.recover");
static const std::string GCACHE_DEFAULT_RECOVER   ("no");
>>>>>>> b98f92fb

void
gcache::GCache::Params::register_params(gu::Config& cfg)
{
<<<<<<< HEAD
    cfg.add(GCACHE_PARAMS_DIR,              GCACHE_DEFAULT_DIR);
    cfg.add(GCACHE_PARAMS_RB_NAME,          GCACHE_DEFAULT_RB_NAME);
    cfg.add(GCACHE_PARAMS_MEM_SIZE,         GCACHE_DEFAULT_MEM_SIZE);
    cfg.add(GCACHE_PARAMS_RB_SIZE,          GCACHE_DEFAULT_RB_SIZE);
    cfg.add(GCACHE_PARAMS_PAGE_SIZE,        GCACHE_DEFAULT_PAGE_SIZE);
    cfg.add(GCACHE_PARAMS_KEEP_PAGES_SIZE,  GCACHE_DEFAULT_KEEP_PAGES_SIZE);
    cfg.add(GCACHE_PARAMS_KEEP_PAGES_COUNT, GCACHE_DEFAULT_KEEP_PAGES_COUNT);
=======
    cfg.add(GCACHE_PARAMS_DIR,             GCACHE_DEFAULT_DIR);
    cfg.add(GCACHE_PARAMS_RB_NAME,         GCACHE_DEFAULT_RB_NAME);
    cfg.add(GCACHE_PARAMS_MEM_SIZE,        GCACHE_DEFAULT_MEM_SIZE);
    cfg.add(GCACHE_PARAMS_RB_SIZE,         GCACHE_DEFAULT_RB_SIZE);
    cfg.add(GCACHE_PARAMS_PAGE_SIZE,       GCACHE_DEFAULT_PAGE_SIZE);
    cfg.add(GCACHE_PARAMS_KEEP_PAGES_SIZE, GCACHE_DEFAULT_KEEP_PAGES_SIZE);
    cfg.add(GCACHE_PARAMS_RECOVER,         GCACHE_DEFAULT_RECOVER);
>>>>>>> b98f92fb
}

static const std::string&
name_value (gu::Config& cfg, const std::string& data_dir)
{
    std::string dir(cfg.get(GCACHE_PARAMS_DIR));

    /* fallback to data_dir if gcache dir is not set */
    if (GCACHE_DEFAULT_DIR == dir && !data_dir.empty())
    {
        dir = data_dir;
        cfg.set (GCACHE_PARAMS_DIR, dir);
    }

    std::string rb_name(cfg.get (GCACHE_PARAMS_RB_NAME));

    /* prepend directory name to RB file name if the former is not empty and
     * the latter is not an absolute path */
    if ('/' != rb_name[0] && !dir.empty())
    {
        rb_name = dir + '/' + rb_name;
        cfg.set (GCACHE_PARAMS_RB_NAME, rb_name);
    }

    return cfg.get(GCACHE_PARAMS_RB_NAME);
}

gcache::GCache::Params::Params (gu::Config& cfg, const std::string& data_dir)
    :
    rb_name_  (name_value (cfg, data_dir)),
    dir_name_ (cfg.get(GCACHE_PARAMS_DIR)),
    mem_size_ (cfg.get<size_t>(GCACHE_PARAMS_MEM_SIZE)),
    rb_size_  (cfg.get<size_t>(GCACHE_PARAMS_RB_SIZE)),
    page_size_(cfg.get<size_t>(GCACHE_PARAMS_PAGE_SIZE)),
    keep_pages_size_(cfg.get<size_t>(GCACHE_PARAMS_KEEP_PAGES_SIZE)),
<<<<<<< HEAD
    keep_pages_count_(cfg.get<size_t>(GCACHE_PARAMS_KEEP_PAGES_COUNT))
{
    if (mem_size_)
    {
        log_warn << GCACHE_PARAMS_MEM_SIZE
                 << " parameter is buggy and DEPRECATED,"
                 << " use it with care.";
    }
}
=======
    recover_  (cfg.get<bool>(GCACHE_PARAMS_RECOVER))
{}
>>>>>>> b98f92fb

void
gcache::GCache::param_set (const std::string& key, const std::string& val)
{
    if (key == GCACHE_PARAMS_RB_NAME)
    {
        gu_throw_error(EPERM) << "Can't change ring buffer name in runtime.";
    }
    else if (key == GCACHE_PARAMS_DIR)
    {
        gu_throw_error(EPERM) << "Can't change data dir in runtime.";
    }
    else if (key == GCACHE_PARAMS_MEM_SIZE)
    {
        size_t tmp_size = gu::Config::from_config<size_t>(val);

        if (tmp_size)
        {
            log_warn << GCACHE_PARAMS_MEM_SIZE
                     << " parameter is buggy and DEPRECATED,"
                     << " use it with care.";
        }

        gu::Lock lock(mtx);
        /* locking here serves two purposes: ensures atomic setting of config
         * and params.ram_size and syncs with malloc() method */

        config.set<size_t>(key, tmp_size);
        params.mem_size(tmp_size);
        mem.set_max_size(params.mem_size());
    }
    else if (key == GCACHE_PARAMS_RB_SIZE)
    {
        gu_throw_error(EPERM) << "Can't change ring buffer size in runtime.";
    }
    else if (key == GCACHE_PARAMS_PAGE_SIZE)
    {
        size_t tmp_size = gu::Config::from_config<size_t>(val);

        gu::Lock lock(mtx);
        /* locking here serves two purposes: ensures atomic setting of config
         * and params.ram_size and syncs with malloc() method */

        config.set<size_t>(key, tmp_size);
        params.page_size(tmp_size);
        ps.set_page_size(params.page_size());
    }
    else if (key == GCACHE_PARAMS_KEEP_PAGES_SIZE)
    {
        size_t tmp_size = gu::Config::from_config<size_t>(val);

        gu::Lock lock(mtx);
        /* locking here serves two purposes: ensures atomic setting of config
         * and params.ram_size and syncs with malloc() method */

        config.set<size_t>(key, tmp_size);
        params.keep_pages_size(tmp_size);
        ps.set_keep_size(params.keep_pages_size());
    }
<<<<<<< HEAD
    else if (key == GCACHE_PARAMS_KEEP_PAGES_COUNT)
    {
        size_t tmp_size = gu::Config::from_config<size_t>(val);

        gu::Lock lock(mtx);
        /* locking here serves two purposes: ensures atomic setting of config
         * and params.ram_size and syncs with malloc() method */

        config.set<size_t>(key, tmp_size);
        params.keep_pages_count(tmp_size);
        /* keep last page if PS is the only storage: */
        ps.set_keep_count(params.keep_pages_count() ?
                          params.keep_pages_count() :
                          !((params.mem_size() + params.rb_size()) > 0));
=======
    else if (key == GCACHE_PARAMS_RECOVER)
    {
        gu_throw_error(EINVAL) << "'" << key
                               << "' has a meaning only on startup.";
>>>>>>> b98f92fb
    }
    else
    {
        throw gu::NotFound();
    }
}<|MERGE_RESOLUTION|>--- conflicted
+++ resolved
@@ -17,17 +17,13 @@
 static const std::string GCACHE_PARAMS_KEEP_PAGES_SIZE("gcache.keep_pages_size");
 static const std::string GCACHE_PARAMS_KEEP_PAGES_COUNT("gcache.keep_pages_count");
 static const std::string GCACHE_DEFAULT_KEEP_PAGES_SIZE("0");
-<<<<<<< HEAD
 static const std::string GCACHE_DEFAULT_KEEP_PAGES_COUNT("0");
-=======
 static const std::string GCACHE_PARAMS_RECOVER    ("gcache.recover");
 static const std::string GCACHE_DEFAULT_RECOVER   ("no");
->>>>>>> b98f92fb
 
 void
 gcache::GCache::Params::register_params(gu::Config& cfg)
 {
-<<<<<<< HEAD
     cfg.add(GCACHE_PARAMS_DIR,              GCACHE_DEFAULT_DIR);
     cfg.add(GCACHE_PARAMS_RB_NAME,          GCACHE_DEFAULT_RB_NAME);
     cfg.add(GCACHE_PARAMS_MEM_SIZE,         GCACHE_DEFAULT_MEM_SIZE);
@@ -35,15 +31,7 @@
     cfg.add(GCACHE_PARAMS_PAGE_SIZE,        GCACHE_DEFAULT_PAGE_SIZE);
     cfg.add(GCACHE_PARAMS_KEEP_PAGES_SIZE,  GCACHE_DEFAULT_KEEP_PAGES_SIZE);
     cfg.add(GCACHE_PARAMS_KEEP_PAGES_COUNT, GCACHE_DEFAULT_KEEP_PAGES_COUNT);
-=======
-    cfg.add(GCACHE_PARAMS_DIR,             GCACHE_DEFAULT_DIR);
-    cfg.add(GCACHE_PARAMS_RB_NAME,         GCACHE_DEFAULT_RB_NAME);
-    cfg.add(GCACHE_PARAMS_MEM_SIZE,        GCACHE_DEFAULT_MEM_SIZE);
-    cfg.add(GCACHE_PARAMS_RB_SIZE,         GCACHE_DEFAULT_RB_SIZE);
-    cfg.add(GCACHE_PARAMS_PAGE_SIZE,       GCACHE_DEFAULT_PAGE_SIZE);
-    cfg.add(GCACHE_PARAMS_KEEP_PAGES_SIZE, GCACHE_DEFAULT_KEEP_PAGES_SIZE);
-    cfg.add(GCACHE_PARAMS_RECOVER,         GCACHE_DEFAULT_RECOVER);
->>>>>>> b98f92fb
+    cfg.add(GCACHE_PARAMS_RECOVER,          GCACHE_DEFAULT_RECOVER);
 }
 
 static const std::string&
@@ -79,20 +67,9 @@
     rb_size_  (cfg.get<size_t>(GCACHE_PARAMS_RB_SIZE)),
     page_size_(cfg.get<size_t>(GCACHE_PARAMS_PAGE_SIZE)),
     keep_pages_size_(cfg.get<size_t>(GCACHE_PARAMS_KEEP_PAGES_SIZE)),
-<<<<<<< HEAD
-    keep_pages_count_(cfg.get<size_t>(GCACHE_PARAMS_KEEP_PAGES_COUNT))
-{
-    if (mem_size_)
-    {
-        log_warn << GCACHE_PARAMS_MEM_SIZE
-                 << " parameter is buggy and DEPRECATED,"
-                 << " use it with care.";
-    }
-}
-=======
+    keep_pages_count_(cfg.get<size_t>(GCACHE_PARAMS_KEEP_PAGES_COUNT)),
     recover_  (cfg.get<bool>(GCACHE_PARAMS_RECOVER))
 {}
->>>>>>> b98f92fb
 
 void
 gcache::GCache::param_set (const std::string& key, const std::string& val)
@@ -152,7 +129,6 @@
         params.keep_pages_size(tmp_size);
         ps.set_keep_size(params.keep_pages_size());
     }
-<<<<<<< HEAD
     else if (key == GCACHE_PARAMS_KEEP_PAGES_COUNT)
     {
         size_t tmp_size = gu::Config::from_config<size_t>(val);
@@ -167,15 +143,14 @@
         ps.set_keep_count(params.keep_pages_count() ?
                           params.keep_pages_count() :
                           !((params.mem_size() + params.rb_size()) > 0));
-=======
-    else if (key == GCACHE_PARAMS_RECOVER)
-    {
-        gu_throw_error(EINVAL) << "'" << key
-                               << "' has a meaning only on startup.";
->>>>>>> b98f92fb
-    }
-    else
-    {
-        throw gu::NotFound();
-    }
+   }
+   else if (key == GCACHE_PARAMS_RECOVER)
+   {
+       gu_throw_error(EINVAL) << "'" << key
+                              << "' has a meaning only on startup.";
+   }
+   else
+   {
+       throw gu::NotFound();
+   }
 }
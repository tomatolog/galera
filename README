Codership Oy
http://www.codership.com
<info@codership.com>

This is Galera replication - Codership's implementation of the write set
replication (wsrep) interface (https://github.com/codership/wsrep-API).
The software and other files in this directory unless otherwise noted
are distributed under GPLv2, see COPYING for details.


BUILDING - general

Build Requirements:
* Scons build system http://www.scons.org/
* Check unit test library http://check.sourceforge.net/
* Boost devel package http://www.boost.org/
* OpenSSL devel package

Optional:
* Asio C++ library devel package (http://think-async.com/)

To compile, in Galera root directory do either:
 $ scons
(default optimized build)
or
 $ ./scripts/build.sh
(see ./scripts/build.sh --help for information on options)

To build MySQL/Galera demo distribution, clone
https://github.com/codership/mysql-wsrep into some directory (hereafter
<MYSQL_DIR>) and run build script from this directory (hereafter <GALERA_DIR>):

 $ cd <MYSQL_DIR>
 $ git clone --single-branch --branch 5.6 \
       https://github.com/codership/mysql-wsrep.git
 $ cd <GALERA_DIR>
 $ MYSQL_SRC=<MYSQL_DIR>/mysql-wsrep ./scripts/mysql/build.sh -b -s -o -t

After successful build, demo package can be found under scripts/mysql.

BUILDING on Ubuntu 16.04 or later

 1) apt-get install libasio-dev check scons libboost-program-options-dev \
       libboost-dev  libssl-dev

Then proceed as described above.

BUILDING on CentOS/RHEL 6 or later

 1) yum install gcc gcc-c++ scons boost-devel check-devel

<<<<<<< HEAD
BUILDING with CMake build system

That is quite faster then with scons.
You need cmake min v >= 3.12. Visit cmake.org to achieve one; usual binary tarball
should be enough (you even don't need to install it globally).
If you're going just to compile galera-smm and garbd it is enough to have:
on Debian: libssl-dev, libboost-system-dev, libboost-program-options-dev
on Redhat: openssl-devel boost-devel
If you want full installation with tests you also need check (check-devel) and may be
subunit (libsubunit-dev). For testing you have to build with -DGALERA_TESTING=1,
to run tests invoke ctest.
=======
Then proceed as described above.
>>>>>>> e2e87e70

For more information, see:
* Codership mailing list: http://groups.google.com/group/codership-team
* http://galeracluster.com/
* Codership home page: http://www.codership.com
<|MERGE_RESOLUTION|>--- conflicted
+++ resolved
@@ -49,7 +49,8 @@
 
  1) yum install gcc gcc-c++ scons boost-devel check-devel
 
-<<<<<<< HEAD
+Then proceed as described above.
+
 BUILDING with CMake build system
 
 That is quite faster then with scons.
@@ -61,9 +62,6 @@
 If you want full installation with tests you also need check (check-devel) and may be
 subunit (libsubunit-dev). For testing you have to build with -DGALERA_TESTING=1,
 to run tests invoke ctest.
-=======
-Then proceed as described above.
->>>>>>> e2e87e70
 
 For more information, see:
 * Codership mailing list: http://groups.google.com/group/codership-team

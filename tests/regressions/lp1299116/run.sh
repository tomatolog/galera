--- conflicted
+++ resolved
@@ -23,14 +23,12 @@
     wait
 done
 
-<<<<<<< HEAD
 $SCRIPTS/command.sh wait_sync 0 1
-=======
+
 test $($MYSQL0 -ss -e "select count(*) from uniq") == 1 || \
     (echo "duplicate uniq key" && exit 1)
 test $($MYSQL1 -ss -e "select count(*) from uniq") == 1 || \
     (echo "duplicate uniq key" && exit 1)
->>>>>>> 6fc0e99d
 
 $SCRIPTS/command.sh check | wc -l
 

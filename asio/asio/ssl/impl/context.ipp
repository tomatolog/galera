--- conflicted
+++ resolved
@@ -88,9 +88,6 @@
     handle_ = ::SSL_CTX_new(::SSLv2_server_method());
     break;
 #endif // defined(OPENSSL_NO_SSL2)
-<<<<<<< HEAD
-/* Not available since 1.0.2
-=======
 #if defined(OPENSSL_NO_SSL3)
   case context::sslv3:
   case context::sslv3_client:
@@ -99,7 +96,6 @@
         asio::error::invalid_argument, "context");
     break;
 #else // defined(OPENSSL_NO_SSL3)
->>>>>>> 7c574cfb
   case context::sslv3:
     handle_ = ::SSL_CTX_new(::SSLv3_method());
     break;
@@ -109,11 +105,7 @@
   case context::sslv3_server:
     handle_ = ::SSL_CTX_new(::SSLv3_server_method());
     break;
-<<<<<<< HEAD
-*/
-=======
 #endif // defined(OPENSSL_NO_SSL3)
->>>>>>> 7c574cfb
   case context::tlsv1:
     handle_ = ::SSL_CTX_new(::TLSv1_method());
     break;

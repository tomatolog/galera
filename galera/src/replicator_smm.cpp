--- conflicted
+++ resolved
@@ -15,89 +15,6 @@
 #include <iostream>
 
 
-<<<<<<< HEAD
-=======
-static void
-apply_trx_ws(void*                    recv_ctx,
-             wsrep_apply_cb_t         apply_cb,
-             wsrep_commit_cb_t        commit_cb,
-             const galera::TrxHandle& trx,
-             const wsrep_trx_meta_t&  meta)
-{
-    using galera::TrxHandle;
-    static const size_t max_apply_attempts(4);
-    size_t attempts(1);
-
-    do
-    {
-        try
-        {
-            gu_trace(trx.apply(recv_ctx, apply_cb, meta));
-            break;
-        }
-        catch (galera::ApplyException& e)
-        {
-            if (trx.is_toi())
-            {
-                log_warn << "Ignoring error for TO isolated action: " << trx;
-                break;
-            }
-            else
-            {
-                int const err(e.status());
-
-                if (err > 0)
-                {
-                    /* It is safe to call commit_cb w/o entering commit monitor
-                    as callback is with commit = false there-by invoking
-                    rollback action. */
-                    wsrep_bool_t unused(false);
-                    wsrep_cb_status const rcode(
-                        commit_cb(
-                            recv_ctx,
-                            NULL,
-                            TrxHandle::trx_flags_to_wsrep_flags(trx.flags()),
-                            &meta,
-                            &unused,
-                            false));
-                    if (WSREP_CB_SUCCESS != rcode)
-                    {
-                        gu_throw_fatal << "Rollback failed. Trx: " << trx;
-                    }
-
-                    ++attempts;
-
-                    if (attempts <= max_apply_attempts)
-                    {
-                        log_warn << e.what()
-                                 << "\nRetrying " << attempts << "th time";
-                    }
-                }
-                else
-                {
-                    GU_TRACE(e);
-                    throw;
-                }
-            }
-        }
-    }
-    while (attempts <= max_apply_attempts);
-
-    if (gu_unlikely(attempts > max_apply_attempts))
-    {
-        std::ostringstream msg;
-
-        msg << "Failed to apply trx " << trx.global_seqno() << " "
-            << max_apply_attempts << " times";
-
-        throw galera::ApplyException(msg.str(), WSREP_CB_FAILURE);
-    }
-
-    return;
-}
-
-
->>>>>>> 8daa05c0
 std::ostream& galera::operator<<(std::ostream& os, ReplicatorSMM::State state)
 {
     switch (state)
@@ -122,13 +39,9 @@
 
 galera::ReplicatorSMM::ReplicatorSMM(const struct wsrep_init_args* args)
     :
-<<<<<<< HEAD
     ist_event_queue_    (),
-    init_lib_           (reinterpret_cast<gu_log_cb_t>(args->logger_cb)),
-=======
     init_lib_           (reinterpret_cast<gu_log_cb_t>(args->logger_cb),
                          reinterpret_cast<gu_pfs_instr_cb_t>(args->pfs_instr_cb)),
->>>>>>> 8daa05c0
     config_             (),
     init_config_        (config_, args->node_address, args->data_dir),
     parse_options_      (*this, config_, args->options),
@@ -183,17 +96,10 @@
                          args->node_name, args->node_incoming),
     service_thd_        (gcs_, gcache_),
     slave_pool_         (sizeof(TrxHandle), 1024, "SlaveTrxHandle"),
-<<<<<<< HEAD
     as_                 (new GcsActionSource(slave_pool_, gcs_, *this, gcache_)),
     ist_receiver_       (config_, gcache_, slave_pool_, *this, args->node_address),
     ist_senders_        (gcache_),
-=======
-    as_                 (0),
-    gcs_as_             (slave_pool_, gcs_, *this, gcache_),
-    ist_receiver_       (config_, slave_pool_, args->node_address),
     ist_prepared_       (false),
-    ist_senders_        (gcs_, gcache_),
->>>>>>> 8daa05c0
     wsdb_               (),
     cert_               (config_, service_thd_, gcache_),
 #ifdef HAVE_PSI_INTERFACE
@@ -291,17 +197,15 @@
 
     log_debug << "End state: " << uuid << ':' << seqno << " #################";
 
-<<<<<<< HEAD
-    set_initial_position(uuid, seqno);
-    gcache_.seqno_reset(gu::GTID(uuid, seqno));
-=======
     // We need to set the current value of uuid and update
     // stored seqno value, if the non-trivial recovery
     // information provided on startup:
 
-    update_state_uuid (uuid, seqno);
-    gcache_.seqno_reset(to_gu_uuid(uuid), seqno);
->>>>>>> 8daa05c0
+    // this will persist the recover/valid co-ordinates to grastate.dat
+    // Following logic that plan to put node in an inconsistent state can update
+    // the grastate to mark as unsafe and then safe (on successful completion).
+    set_initial_position(uuid, seqno);
+    gcache_.seqno_reset(gu::GTID(uuid, seqno));
     // update gcache position to one supplied by app.
 
     build_stats_vars(wsrep_stats_);
@@ -359,14 +263,10 @@
 
 galera::ReplicatorSMM::~ReplicatorSMM()
 {
-<<<<<<< HEAD
-    log_info << "dtor state: " << state_();
+    log_debug << "dtor state: " << state_();
 
     gu::Lock lock(closing_mutex_);
 
-=======
-    log_debug << "dtor state: " << state_();
->>>>>>> 8daa05c0
     switch (state_())
     {
     case S_CONNECTED:
@@ -440,11 +340,6 @@
 
 wsrep_status_t galera::ReplicatorSMM::close()
 {
-<<<<<<< HEAD
-    gu::Lock lock(closing_mutex_);
-
-    if (state_() > S_CLOSED)
-=======
     // We must be sure that IST receiver will be stopped,
     // even if the IST during the execution:
     if (ist_prepared_)
@@ -453,8 +348,9 @@
         sst_seqno_ = ist_receiver_.finished();
     }
 
-    if (state_() != S_CLOSED)
->>>>>>> 8daa05c0
+    gu::Lock lock(closing_mutex_);
+
+    if (state_() > S_CLOSED)
     {
         start_closing();
         wait_for_CLOSED(lock);
@@ -600,22 +496,18 @@
 
     wsrep_bool_t exit_loop(false);
 
-    TrxHandle* commit_trx_handle = trx;
-    if (gu_likely(co_mode_ != CommitOrder::BYPASS) && trx->is_toi())
+    TrxHandle* commit_trx_handle = &trx;
+    if (gu_likely(co_mode_ != CommitOrder::BYPASS && trx.is_toi()))
     {
         /* TOI action are fully serialized so it is make sense to
         enforce commit ordering at this stage. For non-TOI action
         commit ordering is delayed to take advantage of full parallelism. */
         gu_trace(commit_monitor_.enter(co));
-<<<<<<< HEAD
         assert(trx.global_seqno() > STATE_SEQNO());
-=======
         commit_trx_handle = NULL;
->>>>>>> 8daa05c0
     }
     trx.set_state(TrxHandle::S_COMMITTING);
 
-<<<<<<< HEAD
     TrxHandle::State end_state(aborting ?
                                TrxHandle::S_ROLLED_BACK :TrxHandle::S_COMMITTED);
 
@@ -635,19 +527,9 @@
         ae.free();
     }
 
-    wsrep_cb_status_t const rcode(commit_cb_(recv_ctx, commit_flags,
-                                             &meta, &exit_loop));
-=======
-    wsrep_bool_t exit_loop(false);
-    wsrep_cb_status_t const rcode(
-        commit_cb_(
-            recv_ctx,
-            commit_trx_handle,
-            TrxHandle::trx_flags_to_wsrep_flags(trx->flags()),
-            &meta,
-            &exit_loop,
-            true));
->>>>>>> 8daa05c0
+    /* Pass trx handle so that commit monitor can be started at later stage */
+    wsrep_cb_status_t const rcode(commit_cb_(
+	recv_ctx, commit_trx_handle, commit_flags, &meta, &exit_loop));
 
     if (gu_unlikely (rcode != WSREP_CB_SUCCESS))
         gu_throw_fatal << (commit_flags & WSREP_FLAG_ROLLBACK ?
@@ -660,20 +542,19 @@
 
     wsrep_seqno_t safe_to_discard(WSREP_SEQNO_UNDEFINED);
 
-    if (gu_likely(co_mode_ != CommitOrder::BYPASS) && trx->is_toi())
-    {
-<<<<<<< HEAD
+    if (gu_likely(co_mode_ != CommitOrder::BYPASS))
+    {
         if (gu_unlikely(!applying))
             /* trx must be set committed while in at least one monitor */
             safe_to_discard = cert_.set_trx_committed(trx);
 
-        commit_monitor_.leave(co);
-=======
-        gu_trace(commit_monitor_.leave(co));
-
-        // Allow tests to block the applier thread using the DBUG facilities
-        GU_DBUG_SYNC_WAIT("sync.apply_trx.after_commit_leave");
->>>>>>> 8daa05c0
+        if (trx.is_toi())
+        {
+            commit_monitor_.leave(co);
+
+            // Allow tests to block the applier thread using the DBUG facilities
+            GU_DBUG_SYNC_WAIT("sync.apply_trx.after_commit_leave");
+        }
     }
 
     trx.set_state(end_state);
@@ -914,12 +795,6 @@
     {
         assert(trx->state() == TrxHandle::S_REPLICATING);
         retval = WSREP_OK;
-        if (meta != 0)
-        {
-            meta->gtid.uuid  = state_uuid_;
-            meta->gtid.seqno = trx->global_seqno();
-            meta->depends_on = trx->depends_seqno();
-        }
     }
 
     assert(trx->last_seen_seqno() >= 0);
@@ -1021,12 +896,7 @@
 
         if (retval != WSREP_BF_ABORT)
         {
-            LocalOrder  lo(*trx);
-            ApplyOrder  ao(*trx);
-            CommitOrder co(*trx, co_mode_);
-            local_monitor_.self_cancel(lo);
-            apply_monitor_.self_cancel(ao);
-            if (co_mode_ !=CommitOrder::BYPASS) commit_monitor_.self_cancel(co);
+            cancel_monitors<true>(*trx);
         }
         else if (meta != 0)
         {
@@ -1048,6 +918,12 @@
     assert(trx->global_seqno() > -1);
     assert(trx->last_seen_seqno() >= 0);
 
+    if (meta != 0)
+    {
+        meta->gtid.uuid  = state_uuid_;
+        meta->gtid.seqno = trx->global_seqno();
+        meta->depends_on = trx->depends_seqno();
+    }
     // State should not be checked here: If trx has been replicated,
     // it has to be certified and potentially applied. #528
     // if (state_() < S_JOINED) return WSREP_TRX_FAIL;
@@ -1238,19 +1114,8 @@
             uint32_t const commit_flags
                 (TrxHandle::trx_flags_to_wsrep_flags(trx->flags()));
             wsrep_bool_t unused(false);
-<<<<<<< HEAD
             wsrep_cb_status_t const rcode
-                (commit_cb_(trx_ctx, commit_flags, &meta, &unused));
-=======
-            wsrep_cb_status_t rcode(
-                commit_cb_(
-                    trx_ctx,
-                    NULL,
-                    TrxHandle::trx_flags_to_wsrep_flags(trx->flags()),
-                    &meta,
-                    &unused,
-                    true));
->>>>>>> 8daa05c0
+                (commit_cb_(trx_ctx, NULL, commit_flags, &meta, &unused));
 
             if (gu_unlikely(rcode != WSREP_CB_SUCCESS))
                 gu_throw_fatal << (commit_flags & WSREP_FLAG_ROLLBACK ?
@@ -1262,12 +1127,14 @@
         }
         catch (gu::Exception& e)
         {
-<<<<<<< HEAD
+            log_fatal << "Failed to re-apply trx: " << *trx;
+            log_fatal << e.what();
+            log_fatal << "Node consistency compromized, aborting...";
+
             mark_corrupt_and_close();
             throw;
-=======
-            st_.mark_corrupt();
-
+
+#ifdef PERCONA
             /* Ideally this shouldn't fail but if it does then we need
             to ensure clean shutdown with termination of all mysql threads
             and galera replication and rollback threads.
@@ -1286,7 +1153,7 @@
             param_set("gmcast.isolate", "1");
 
             abort();
->>>>>>> 8daa05c0
+#endif
         }
 
         // apply, commit monitors are released in post commit
@@ -1302,11 +1169,7 @@
 }
 
 
-<<<<<<< HEAD
 wsrep_status_t galera::ReplicatorSMM::post_rollback(TrxHandle* trx)
-=======
-wsrep_status_t galera::ReplicatorSMM::interim_commit(TrxHandle* trx)
->>>>>>> 8daa05c0
 {
     // * Cert failure or BF abort while inside pre_commit() call or
     // * BF abort between pre_commit() and pre_rollback() call
@@ -1335,9 +1198,9 @@
 }
 
 
-wsrep_status_t galera::ReplicatorSMM::release_commit(TrxHandle* trx)
-{
-    log_debug << "release_commit() for trx: " << *trx;
+wsrep_status_t galera::ReplicatorSMM::interim_commit(TrxHandle* trx)
+{
+    log_debug << "interim_commit() for trx: " << *trx;
 
     assert((trx->flags() & TrxHandle::F_ROLLBACK) == 0);
 
@@ -1371,8 +1234,10 @@
 }
 
 
-wsrep_status_t galera::ReplicatorSMM::post_commit(TrxHandle* trx)
-{
+wsrep_status_t galera::ReplicatorSMM::release_commit(TrxHandle* trx)
+{
+    log_debug << "release_commit() for trx: " << *trx;
+
     if (trx->state() == TrxHandle::S_MUST_ABORT)
     {
         // This is possible in case of ALG: BF applier BF aborts
@@ -1485,7 +1350,6 @@
         // at monitor drain and disallowing further waits until
         // configuration change related operations (SST etc) have been
         // finished.
-<<<<<<< HEAD
         gu::datetime::Period timeout(causal_read_timeout_);
         if (tout != -1)
         {
@@ -1493,24 +1357,22 @@
         }
         gu::datetime::Date wait_until(gu::datetime::Date::calendar() + timeout);
 
+#ifdef GALERA
         if (gu_likely(co_mode_ != CommitOrder::BYPASS))
         {
             commit_monitor_.wait(wait_gtid, wait_until);
         }
         else
+#endif
+        // PXC release commit monitor before the real commit is done (and rely on
+        // MySQL group commit protocol).
+        // This means sync-wait based on commit ordering may get wrong result.
         {
             apply_monitor_.wait(wait_gtid, wait_until);
         }
-=======
-        gu::datetime::Date wait_until(gu::datetime::Date::calendar()
-                                      + causal_read_timeout_);
-
-        apply_monitor_.wait(cseq, wait_until);
-
->>>>>>> 8daa05c0
         if (gtid != 0)
         {
-            commit_monitor_.last_left_gtid(*gtid);
+            apply_monitor_.last_left_gtid(*gtid);
         }
         ++causal_reads_;
         return WSREP_OK;
@@ -1522,11 +1384,7 @@
     }
     catch (gu::Exception& e)
     {
-<<<<<<< HEAD
-        log_debug << "monitor wait failed for sync_wait: " << e.what();
-=======
-        log_info << "monitor wait failed for causal read (repl.causal_read_timeout): " << e.what();
->>>>>>> 8daa05c0
+        log_info << "monitor wait failed for sync wait (repl.causal_read_timeout): " << e.what();
         return WSREP_TRX_FAIL;
     }
 }
@@ -1614,22 +1472,16 @@
     log_debug << "Done executing TO isolated action: " << trx
               << ", error message: " << gu::Hexdump(err->ptr, err->len, true);
 
-<<<<<<< HEAD
     assert(trx.state() == TrxHandle::S_COMMITTING ||
            trx.state() == TrxHandle::S_ABORTING);
 
     CommitOrder co(trx, co_mode_);
-    if (co_mode_ != CommitOrder::BYPASS) commit_monitor_.leave(co);
-    ApplyOrder ao(trx);
-=======
-    CommitOrder co(*trx, co_mode_);
     if (co_mode_ != CommitOrder::BYPASS)
     {
         commit_monitor_.leave(co);
         GU_DBUG_SYNC_WAIT("sync.to_isolation_end.after_commit_leave");
     }
-    ApplyOrder ao(*trx);
->>>>>>> 8daa05c0
+    ApplyOrder ao(trx);
     report_last_committed(cert_.set_trx_committed(trx));
     apply_monitor_.leave(ao);
 
@@ -1806,7 +1658,6 @@
     assert(trx->last_seen_seqno() >= 0);
     assert(trx->depends_seqno() == -1);
     assert(trx->state() == TrxHandle::S_REPLICATING);
-    trx->set_state(TrxHandle::S_CERTIFYING);
 
     // If the SST has been canceled, then ignore any other
     // incoming transactions, as the node should be shutting down
@@ -1815,6 +1666,8 @@
         log_info << "Ignorng trx(" << trx->global_seqno() << ") due to SST failure";
         return;
     }
+
+    trx->set_state(TrxHandle::S_CERTIFYING);
 
     wsrep_status_t const retval(cert_and_catch(trx));
     switch (retval)
@@ -1831,22 +1684,19 @@
         {
             log_fatal << "Failed to apply trx: " << *trx;
             log_fatal << e.what();
-<<<<<<< HEAD
             log_fatal << "Node consistency compromized, leaving cluster...";
-            mark_corrupt_and_close();
-            assert(0); // this is an unexpected exception
-            // keep processing events from the queue until provider is closed
-=======
-            log_fatal << "Node consistency compromised, aborting...";
-
+
+#ifdef PERCONA
             /* Before doing a graceful exit ensure that node isolate itself
             from the cluster. This will cause the quorum to re-evaluate
             and if minority nodes are left with different set of data
             they can turn non-Primary to avoid further data consistency issue. */
             param_set("gmcast.isolate", "1");
-
-            abort();
->>>>>>> 8daa05c0
+#endif
+
+            mark_corrupt_and_close();
+            assert(0); // this is an unexpected exception
+            // keep processing events from the queue until provider is closed
         }
         break;
     case WSREP_TRX_MISSING: // must be skipped due to SST
@@ -2048,11 +1898,6 @@
 {
     assert(act.seqno_l >= 0);
 
-<<<<<<< HEAD
-    LocalOrder lo(act.seqno_l);
-=======
-    update_incoming_list(view_info);
-
     // If SST operation was canceled, we shall immediately
     // return from the function to avoid hang-up in the monitor
     // drain code and avoid restart of the SST.
@@ -2063,8 +1908,7 @@
         return;
     }
 
-    LocalOrder lo(seqno_l);
->>>>>>> 8daa05c0
+    LocalOrder lo(act.seqno_l);
     gu_trace(local_monitor_.enter(lo));
 
     const gcs_act_conf_t& conf(*static_cast<const gcs_act_conf_t*>(act.buf));
@@ -2128,7 +1972,6 @@
 
         if (S_CONNECTED != state_()) state_.shift_to(S_CONNECTED);
 
-<<<<<<< HEAD
         wsrep_cb_status_t const rcode(sst_request_cb_(&app_req, &app_req_len));
 
         if (WSREP_CB_SUCCESS != rcode)
@@ -2145,49 +1988,14 @@
                       << ", and SST request is null: restart required.";
             abort();
         }
-=======
-    void*  app_req(0);
-    size_t app_req_len(0);
-
-    const_cast<wsrep_view_info_t&>(view_info).state_gap = st_required;
-
-    // We need to set the protocol version BEFORE the view callback, so that
-    // any version-dependent code is run using the correct version instead of -1.
-    if (view_info.view >= 0) // Primary configuration
-        establish_protocol_versions (repl_proto);
-
-    wsrep_cb_status_t const rcode(
-        view_cb_(app_ctx_, recv_ctx, &view_info, 0, 0, &app_req, &app_req_len));
-
-    if (WSREP_CB_SUCCESS != rcode)
-    {
-        assert(app_req_len <= 0);
-        log_fatal << "View callback failed. This is unrecoverable, "
-                  << "restart required.";
-        local_monitor_.leave(lo);
-        close();
-        abort();
-    }
-    else if (st_required && 0 == app_req_len && state_uuid_ != group_uuid)
-    {
-        log_fatal << "Local state UUID " << state_uuid_
-                  << " is different from group state UUID " << group_uuid
-                  << ", and SST request is null: restart required.";
-        local_monitor_.leave(lo);
-        close();
-        abort();
->>>>>>> 8daa05c0
     }
 
     Replicator::State const next_state(state2repl(conf.my_state, conf.my_idx));
 
     if (view_info->view >= 0) // Primary configuration
     {
-<<<<<<< HEAD
         establish_protocol_versions(conf.repl_proto_ver);
 
-=======
->>>>>>> 8daa05c0
         // we have to reset cert initial position here, SST does not contain
         // cert index yet (see #197).
         cert_.assign_initial_position(gu::GTID(group_uuid, group_seqno),
@@ -2209,9 +2017,9 @@
         {
             // GCache::Seqno_reset() happens here
             long ret =
-                request_state_transfer (recv_ctx,
-                                        group_uuid, group_seqno,
-                                        app_req, app_req_len);
+            request_state_transfer (recv_ctx,
+                                    group_uuid, group_seqno, app_req,
+                                    app_req_len);
 
             if (ret < 0 || sst_state_ == SST_CANCELED)
             {
@@ -2235,16 +2043,8 @@
         {
             if (view_info->view == 1 || !app_wants_st)
             {
-<<<<<<< HEAD
                 set_initial_position(group_uuid, group_seqno);
                 gcache_.seqno_reset(gu::GTID(group_uuid, group_seqno));
-=======
-                update_state_uuid (group_uuid, group_seqno);
-                gcache_.seqno_reset(to_gu_uuid(group_uuid), group_seqno);
-                apply_monitor_.set_initial_position(group_seqno);
-                if (co_mode_ != CommitOrder::BYPASS)
-                    commit_monitor_.set_initial_position(group_seqno);
->>>>>>> 8daa05c0
             }
 
             if (state_() == S_CONNECTED || state_() == S_DONOR)
@@ -2283,6 +2083,9 @@
         // not require us to sending the JOIN message at the GCS level:
 
         if (sst_state_ == SST_WAIT && state_() == S_JOINING)
+#ifdef GALERA
+        if (state_() == S_JOINING && sst_state_ != SST_NONE)
+#endif
         {
             /* There are two reasons we can be here:
              * 1) we just got state transfer in request_state_transfer() above;
@@ -2309,14 +2112,10 @@
         if (next_state != S_CONNECTED)
         {
             log_fatal << "Internal error: unexpected next state for "
-<<<<<<< HEAD
                       << "non-prim: " << next_state
                       << ". Current state: " << state_() <<". Restart required.";
-=======
-                      << "non-prim: " << next_state << ". Restart required.";
             local_monitor_.leave(lo);
             close();
->>>>>>> 8daa05c0
             abort();
         }
 
@@ -2454,11 +2253,7 @@
 {
     wsrep_seqno_t seqno_l;
 
-<<<<<<< HEAD
     ssize_t const ret(gcs_.desync(seqno_l));
-=======
-    ssize_t ret(gcs_.desync(&seqno_l));
->>>>>>> 8daa05c0
 
     if (seqno_l > 0)
     {
@@ -2597,7 +2392,7 @@
             }
             break;
         case Certification::TEST_FAILED:
-#if 0
+#if GALERA
             if (gu_unlikely(trx->is_toi() && applicable)) // small sanity check
             {
                 // In some rare scenarios (e.g., when we have multiple
@@ -2726,8 +2521,7 @@
 
 
 void
-galera::ReplicatorSMM::update_state_uuid (const wsrep_uuid_t& uuid,
-                                          const wsrep_seqno_t seqno)
+galera::ReplicatorSMM::update_state_uuid (const wsrep_uuid_t& uuid)
 {
     if (state_uuid_ != uuid)
     {
@@ -2739,12 +2533,15 @@
                 sizeof(state_uuid_str_));
     }
 
-    st_.set(uuid, seqno, safe_to_bootstrap_);
+    st_.set(uuid, WSREP_SEQNO_UNDEFINED, safe_to_bootstrap_);
 }
 
 void
 galera::ReplicatorSMM::abort()
 {
+#ifdef GALERA
+    gcs_.close();
+#endif
     close();
     gu_abort();
 }
//
// Copyright (C) 2011-2014 Codership Oy <info@codership.com>
//

#include "ist.hpp"
#include "ist_proto.hpp"

#include "gu_logger.hpp"
#include "gu_uri.hpp"

#include "GCache.hpp"
#include "galera_common.hpp"
#include <boost/bind.hpp>
#include <fstream>
#include <algorithm>

namespace
{
    static std::string const CONF_KEEP_KEYS     ("ist.keep_keys");
    static bool        const CONF_KEEP_KEYS_DEFAULT (true);
<<<<<<< HEAD

#ifdef HAVE_ASIO_SSL_HPP
    static std::string const CONF_SSL_KEY       (COMMON_CONF_SSL_KEY);
    static std::string const CONF_SSL_CERT      (COMMON_CONF_SSL_CERT);
    static std::string const CONF_SSL_CA        (COMMON_CONF_SSL_CA);
    static std::string const CONF_SSL_PSWD_FILE (COMMON_CONF_SSL_PSWD_FILE);
#endif /* HAVE_ASIO_SSL_HPP */

    static std::string escape_addr(const asio::ip::address& addr)
    {
        if (addr.is_v4())
        {
            return addr.to_v4().to_string();
        }
        else
        {
            return "[" + addr.to_v6().to_string() + "]";
        }
    }


    static std::string unescape_addr(const std::string& addr)
    {
        std::string ret(addr);
        size_t pos(ret.find('['));
        if (pos != std::string::npos) ret.erase(pos, 1);
        pos = ret.find(']');
        if (pos != std::string::npos) ret.erase(pos, 1);
        return ret;
    }


    template <class S>
    void set_fd_options(S& socket)
    {
        long flags(FD_CLOEXEC);
        if (fcntl(socket.native(), F_SETFD, flags) == -1)
        {
            gu_throw_error(errno) << "failed to set FD_CLOEXEC";
        }
    }



#ifdef HAVE_ASIO_SSL_HPP
    class SSLPasswordCallback
    {
    public:
        SSLPasswordCallback(const gu::Config& conf) : conf_(conf) { }

        std::string get_password() const
        {
            std::string   file(conf_.get(CONF_SSL_PSWD_FILE));
            std::ifstream ifs(file.c_str(), std::ios_base::in);

            if (ifs.good() == false)
            {
                gu_throw_error(errno) <<
                    "could not open password file '" << file
                                                     << "'";
            }

            std::string ret;
            std::getline(ifs, ret);
            return ret;
        }

    private:

        const gu::Config& conf_;
    };


    static void prepare_ssl_ctx(const gu::Config& conf, asio::ssl::context& ctx)
    {
        // Here we blindly assume that ssl globals have been initialized
        // by gcomm.
        ctx.set_verify_mode(asio::ssl::context::verify_peer);
        SSLPasswordCallback cb(conf);
        ctx.set_password_callback(
            boost::bind(&SSLPasswordCallback::get_password, &cb));
        ctx.use_private_key_file(conf.get(CONF_SSL_KEY),
                                 asio::ssl::context::pem);
        ctx.use_certificate_file(conf.get(CONF_SSL_CERT),
                                 asio::ssl::context::pem);
        ctx.load_verify_file(conf.get(CONF_SSL_CA,
                                      conf.get(CONF_SSL_CERT)));
    }
#endif /* HAVE_ASIO_SSL_HPP */
=======
>>>>>>> f12a642b
}


namespace galera
{
    namespace ist
    {
        class AsyncSender : public Sender
        {
        public:
            AsyncSender(const gu::Config& conf,
                        const std::string& peer,
                        wsrep_seqno_t first,
                        wsrep_seqno_t last,
                        AsyncSenderMap& asmap,
                        int version)
                :
                Sender (conf, asmap.gcache(), peer, version),
                conf_  (conf),
                peer_  (peer),
                first_ (first),
                last_  (last),
                asmap_ (asmap),
                thread_()
            { }

            const gu::Config&  conf()   { return conf_;   }
            const std::string& peer()   { return peer_;   }
            wsrep_seqno_t      first()  { return first_;  }
            wsrep_seqno_t      last()   { return last_;   }
            AsyncSenderMap&    asmap()  { return asmap_;  }
            pthread_t          thread() { return thread_; }

        private:

            friend class AsyncSenderMap;
            const gu::Config&  conf_;
            const std::string  peer_;
            wsrep_seqno_t      first_;
            wsrep_seqno_t      last_;
            AsyncSenderMap&    asmap_;
            pthread_t          thread_;
        };
    }
}


std::string const
galera::ist::Receiver::RECV_ADDR("ist.recv_addr");

void
galera::ist::register_params(gu::Config& conf)
{
    conf.add(Receiver::RECV_ADDR);
    conf.add(CONF_KEEP_KEYS);
<<<<<<< HEAD
#ifdef HAVE_ASIO_SSL_HPP
    conf.add(CONF_SSL_KEY);
    conf.add(CONF_SSL_CERT);
    conf.add(CONF_SSL_CA);
    conf.add(CONF_SSL_PSWD_FILE);
#endif
=======
>>>>>>> f12a642b
}

galera::ist::Receiver::Receiver(gu::Config&           conf,
                                TrxHandle::SlavePool& sp,
                                const char*           addr)
    :
    io_service_   (),
    acceptor_     (io_service_),
#ifdef HAVE_ASIO_SSL_HPP
    ssl_ctx_      (io_service_, asio::ssl::context::sslv23),
#endif
    mutex_        (),
    cond_         (),
    consumers_    (),
    current_seqno_(-1),
    last_seqno_   (-1),
    conf_         (conf),
    trx_pool_     (sp),
    thread_       (),
    error_code_   (0),
    version_      (-1),
#ifdef HAVE_ASIO_SSL_HPP
    use_ssl_      (false),
#endif
    running_      (false),
    ready_        (false)
{
    std::string recv_addr;

    try /* check if receive address is explicitly set */
    {
        recv_addr = conf_.get(RECV_ADDR);
        return;
    }
    catch (gu::NotSet& e) {} /* if not, check the alternative.
                                TODO: try to find from system. */

    if (addr)
    {
        try
        {
            recv_addr = gu::URI(std::string("tcp://") + addr).get_host();
            conf_.set(RECV_ADDR, recv_addr);
        }
        catch (gu::NotSet& e) {}
    }
}


galera::ist::Receiver::~Receiver()
{ }


extern "C" void* run_receiver_thread(void* arg)
{
    galera::ist::Receiver* receiver(static_cast<galera::ist::Receiver*>(arg));
    receiver->run();
    return 0;
}

static std::string
IST_determine_recv_addr (gu::Config& conf)
{
    std::string recv_addr;

    try
    {
        recv_addr = conf.get(galera::ist::Receiver::RECV_ADDR);
    }
    catch (gu::NotFound&)
    {
        try
        {
            recv_addr = conf.get(galera::BASE_HOST_KEY);
        }
        catch (gu::NotSet&)
        {
            gu_throw_error(EINVAL)
                << "Could not determine IST receinve address: '"
                << galera::ist::Receiver::RECV_ADDR << "' not set.";
        }
    }

    /* check if explicit scheme is present */
    if (recv_addr.find("://") == std::string::npos)
    {
#ifdef HAVE_ASIO_SSL_HPP
        bool ssl(false);

        try
        {
            std::string ssl_key = conf.get(gu::conf::ssl_key);
            if (ssl_key.length() != 0) ssl = true;
        }
        catch (gu::NotSet&) {}

        if (ssl)
            recv_addr.insert(0, "ssl://");
        else
#endif
            recv_addr.insert(0, "tcp://");
    }

    gu::URI ra_uri(recv_addr);

    if (!conf.has(galera::BASE_HOST_KEY))
        conf.set(galera::BASE_HOST_KEY, ra_uri.get_host());

    try /* check for explicit port,
           TODO: make it possible to use any free port (explicit 0?) */
    {
        ra_uri.get_port();
    }
    catch (gu::NotSet&) /* use gmcast listen port + 1 */
    {
        int port(0);

        try
        {
            port = gu::from_string<uint16_t>(
//                 gu::URI(conf.get("gmcast.listen_addr")).get_port()
                    conf.get(galera::BASE_PORT_KEY)
                );

        }
        catch (...)
        {
            port = gu::from_string<uint16_t>(galera::BASE_PORT_DEFAULT);
        }

        port += 1;

        recv_addr += ":" + gu::to_string(port);
    }

    return recv_addr;
}

std::string
galera::ist::Receiver::prepare(wsrep_seqno_t first_seqno,
                               wsrep_seqno_t last_seqno,
                               int           version)
{
    ready_ = false;
    version_ = version;
    recv_addr_ = IST_determine_recv_addr(conf_);
    gu::URI     const uri(recv_addr_);
    try
    {
#ifdef HAVE_ASIO_SSL_HPP
        if (uri.get_scheme() == "ssl")
        {
            log_info << "IST receiver using ssl";
            use_ssl_ = true;
            // Protocol versions prior 7 had a bug on sender side
            // which made sender to return null cert in handshake.
            // Therefore peer cert verfification must be enabled
            // only at protocol version 7 or higher.
            gu::ssl_prepare_context(conf_, ssl_ctx_, version >= 7);
        }
#endif

        asio::ip::tcp::resolver resolver(io_service_);
        asio::ip::tcp::resolver::query
            query(gu::unescape_addr(uri.get_host()),
                  uri.get_port(),
                  asio::ip::tcp::resolver::query::flags(0));
        asio::ip::tcp::resolver::iterator i(resolver.resolve(query));
        acceptor_.open(i->endpoint().protocol());
        acceptor_.set_option(asio::ip::tcp::socket::reuse_address(true));
        gu::set_fd_options(acceptor_);
        acceptor_.bind(*i);
        acceptor_.listen();
        // read recv_addr_ from acceptor_ in case zero port was specified
        recv_addr_ = uri.get_scheme()
            + "://"
            + uri.get_host()
            + ":"
            + gu::to_string(acceptor_.local_endpoint().port());
    }
    catch (asio::system_error& e)
    {
        recv_addr_ = "";
        gu_throw_error(e.code().value())
            << "Failed to open IST listener at "
            << uri.to_string()
            << "', asio error '" << e.what() << "'";
    }

    current_seqno_ = first_seqno;
    last_seqno_    = last_seqno;
    int err;
    if ((err = pthread_create(&thread_, 0, &run_receiver_thread, this)) != 0)
    {
        recv_addr_ = "";
        gu_throw_error(err) << "Unable to create receiver thread";
    }

    running_ = true;

    log_info << "Prepared IST receiver, listening at: "
             << (uri.get_scheme()
                 + "://"
                 + gu::escape_addr(acceptor_.local_endpoint().address())
                 + ":"
                 + gu::to_string(acceptor_.local_endpoint().port()));
    return recv_addr_;
}


void galera::ist::Receiver::run()
{
    asio::ip::tcp::socket socket(io_service_);
<<<<<<< HEAD
#ifdef HAVE_ASIO_SSL_HPP
    asio::ssl::context ssl_ctx(io_service_, asio::ssl::context::sslv23);
=======
>>>>>>> f12a642b
    asio::ssl::stream<asio::ip::tcp::socket> ssl_stream(io_service_, ssl_ctx_);
#endif
    try
    {
#ifdef HAVE_ASIO_SSL_HPP
        if (use_ssl_ == true)
        {
            acceptor_.accept(ssl_stream.lowest_layer());
            gu::set_fd_options(ssl_stream.lowest_layer());
            ssl_stream.handshake(asio::ssl::stream<asio::ip::tcp::socket>::server);
        }
        else
#endif
        {
            acceptor_.accept(socket);
            gu::set_fd_options(socket);
        }
    }
    catch (asio::system_error& e)
    {
        gu_throw_error(e.code().value()) << "accept() failed"
                                         << "', asio error '"
                                         << e.what() << "': "
                                         << gu::extra_error_info(e.code());
    }
    acceptor_.close();
    int ec(0);
    try
    {
        Proto p(trx_pool_, version_,
                conf_.get(CONF_KEEP_KEYS, CONF_KEEP_KEYS_DEFAULT));
#ifdef HAVE_ASIO_SSL_HPP
        if (use_ssl_ == true)
        {
            p.send_handshake(ssl_stream);
            p.recv_handshake_response(ssl_stream);
            p.send_ctrl(ssl_stream, Ctrl::C_OK);
        }
        else
#endif
        {
            p.send_handshake(socket);
            p.recv_handshake_response(socket);
            p.send_ctrl(socket, Ctrl::C_OK);
        }
        while (true)
        {
            TrxHandle* trx;
#ifdef HAVE_ASIO_SSL_HPP
            if (use_ssl_ == true)
            {
                trx = p.recv_trx(ssl_stream);
            }
            else
#endif
            {
                trx = p.recv_trx(socket);
            }
            if (trx != 0)
            {
                if (trx->global_seqno() != current_seqno_)
                {
                    log_error << "unexpected trx seqno: " << trx->global_seqno()
                              << " expected: " << current_seqno_;
                    ec = EINVAL;
                    goto err;
                }
                ++current_seqno_;
            }
            gu::Lock lock(mutex_);
            while (ready_ == false || consumers_.empty())
            {
                lock.wait(cond_);
            }
            Consumer* cons(consumers_.top());
            consumers_.pop();
            cons->trx(trx);
            cons->cond().signal();
            if (trx == 0)
            {
                log_debug << "eof received, closing socket";
                break;
            }
        }
    }
    catch (asio::system_error& e)
    {
        log_error << "got error while reading ist stream: " << e.code();
        ec = e.code().value();
    }
    catch (gu::Exception& e)
    {
        ec = e.get_errno();
        if (ec != EINTR)
        {
            log_error << "got exception while reading ist stream: " << e.what();
        }
    }

err:
    gu::Lock lock(mutex_);
#ifdef HAVE_ASIO_SSL_HPP
    if (use_ssl_ == true)
    {
        ssl_stream.lowest_layer().close();
        // ssl_stream.shutdown();
    }
    else
#endif
    {
        socket.close();
    }

    running_ = false;
    if (ec != EINTR && current_seqno_ - 1 < last_seqno_)
    {
        log_error << "IST didn't contain all write sets, expected last: "
                  << last_seqno_ << " last received: " << current_seqno_ - 1;
        ec = EPROTO;
    }
    if (ec != EINTR)
    {
        error_code_ = ec;
    }
    while (consumers_.empty() == false)
    {
        consumers_.top()->cond().signal();
        consumers_.pop();
    }
}


void galera::ist::Receiver::ready()
{
    gu::Lock lock(mutex_);
    ready_ = true;
    cond_.signal();
}

int galera::ist::Receiver::recv(TrxHandle** trx)
{
    Consumer cons;
    gu::Lock lock(mutex_);
    if (running_ == false)
    {
        if (error_code_ != 0)
        {
            gu_throw_error(error_code_) << "IST receiver reported error";
        }
        return EINTR;
    }
    consumers_.push(&cons);
    cond_.signal();
    lock.wait(cons.cond());
    if (cons.trx() == 0)
    {
        if (error_code_ != 0)
        {
            gu_throw_error(error_code_) << "IST receiver reported error";
        }
        return EINTR;
    }
    *trx = cons.trx();
    return 0;
}


wsrep_seqno_t galera::ist::Receiver::finished()
{
    if (recv_addr_ == "")
    {
        log_debug << "IST was not prepared before calling finished()";
    }
    else
    {
        interrupt();

        int err;
        if ((err = pthread_join(thread_, 0)) != 0)
        {
            log_warn << "Failed to join IST receiver thread: " << err;
        }

        acceptor_.close();

        gu::Lock lock(mutex_);

        running_ = false;

        while (consumers_.empty() == false)
        {
            consumers_.top()->cond().signal();
            consumers_.pop();
        }

        recv_addr_ = "";
    }

    return (current_seqno_ - 1);
}


void galera::ist::Receiver::interrupt()
{
    gu::URI uri(recv_addr_);
    try
    {
        asio::ip::tcp::resolver::iterator i;
        try
        {
            asio::ip::tcp::resolver resolver(io_service_);
            asio::ip::tcp::resolver::query
                query(gu::unescape_addr(uri.get_host()),
                      uri.get_port(),
                      asio::ip::tcp::resolver::query::flags(0));
            i = resolver.resolve(query);
        }
        catch (asio::system_error& e)
        {
            gu_throw_error(e.code().value())
                << "failed to resolve host '"
                << uri.to_string()
                << "', asio error '" << e.what() << "'";
        }
#ifdef HAVE_ASIO_SSL_HPP
        if (use_ssl_ == true)
        {
            asio::ssl::stream<asio::ip::tcp::socket>
                ssl_stream(io_service_, ssl_ctx_);
            ssl_stream.lowest_layer().connect(*i);
            gu::set_fd_options(ssl_stream.lowest_layer());
            ssl_stream.handshake(asio::ssl::stream<asio::ip::tcp::socket>::client);
            Proto p(trx_pool_, version_,
                    conf_.get(CONF_KEEP_KEYS, CONF_KEEP_KEYS_DEFAULT));
            p.recv_handshake(ssl_stream);
            p.send_ctrl(ssl_stream, Ctrl::C_EOF);
            p.recv_ctrl(ssl_stream);
        }
        else
#endif
        {
            asio::ip::tcp::socket socket(io_service_);
            socket.connect(*i);
            gu::set_fd_options(socket);
            Proto p(trx_pool_, version_,
                    conf_.get(CONF_KEEP_KEYS, CONF_KEEP_KEYS_DEFAULT));
            p.recv_handshake(socket);
            p.send_ctrl(socket, Ctrl::C_EOF);
            p.recv_ctrl(socket);
        }
    }
    catch (asio::system_error& e)
    {
        // ignore
    }
}


galera::ist::Sender::Sender(const gu::Config&  conf,
                            gcache::GCache&    gcache,
                            const std::string& peer,
                            int                version)
    :
    io_service_(),
    socket_    (io_service_),
#ifdef HAVE_ASIO_SSL_HPP
    ssl_ctx_   (io_service_, asio::ssl::context::sslv23),
<<<<<<< HEAD
    ssl_stream_(io_service_, ssl_ctx_),
#endif
=======
    ssl_stream_(0),
>>>>>>> f12a642b
    conf_      (conf),
    gcache_    (gcache),
#ifdef HAVE_ASIO_SSL_HPP
    version_   (version),
    use_ssl_   (false)
#else
    version_   (version)
#endif
{
    gu::URI uri(peer);
    try
    {
        asio::ip::tcp::resolver resolver(io_service_);
        asio::ip::tcp::resolver::query
            query(gu::unescape_addr(uri.get_host()),
                  uri.get_port(),
                  asio::ip::tcp::resolver::query::flags(0));
        asio::ip::tcp::resolver::iterator i(resolver.resolve(query));
#ifdef HAVE_ASIO_SSL_HPP
        if (uri.get_scheme() == "ssl")
        {
            use_ssl_ = true;
        }
        if (use_ssl_ == true)
        {
            log_info << "IST sender using ssl";
            ssl_prepare_context(conf, ssl_ctx_);
            // ssl_stream must be created after ssl_ctx_ is prepared...
            ssl_stream_ = new asio::ssl::stream<asio::ip::tcp::socket>(
                io_service_, ssl_ctx_);
            ssl_stream_->lowest_layer().connect(*i);
            gu::set_fd_options(ssl_stream_->lowest_layer());
            ssl_stream_->handshake(asio::ssl::stream<asio::ip::tcp::socket>::client);
        }
        else
#endif
        {
            socket_.connect(*i);
            gu::set_fd_options(socket_);
        }
    }
    catch (asio::system_error& e)
    {
        gu_throw_error(e.code().value()) << "IST sender, failed to connect '"
                                         << peer.c_str() << "': " << e.what();
    }
}


galera::ist::Sender::~Sender()
{
#ifdef HAVE_ASIO_SSL_HPP
    if (use_ssl_ == true)
    {
        ssl_stream_->lowest_layer().close();
        delete ssl_stream_;
    }
    else
#endif
    {
        socket_.close();
    }
    gcache_.seqno_unlock();
}

void galera::ist::Sender::send(wsrep_seqno_t first, wsrep_seqno_t last)
{
    if (first > last)
    {
        gu_throw_error(EINVAL) << "sender send first greater than last: "
                               << first << " > " << last ;
    }
    try
    {
        TrxHandle::SlavePool unused(1, 0, "");
        Proto p(unused, version_,
                conf_.get(CONF_KEEP_KEYS, CONF_KEEP_KEYS_DEFAULT));
        int32_t ctrl;
#ifdef HAVE_ASIO_SSL_HPP
        if (use_ssl_ == true)
        {
            p.recv_handshake(*ssl_stream_);
            p.send_handshake_response(*ssl_stream_);
            ctrl = p.recv_ctrl(*ssl_stream_);
        }
        else
#endif
        {
            p.recv_handshake(socket_);
            p.send_handshake_response(socket_);
            ctrl = p.recv_ctrl(socket_);
        }
        if (ctrl < 0)
        {
            gu_throw_error(EPROTO)
                << "ist send failed, peer reported error: " << ctrl;
        }

        std::vector<gcache::GCache::Buffer> buf_vec(
            std::min(static_cast<size_t>(last - first + 1),
                     static_cast<size_t>(1024)));
        ssize_t n_read;
        while ((n_read = gcache_.seqno_get_buffers(buf_vec, first)) > 0)
        {
            //log_info << "read " << first << " + " << n_read << " from gcache";
            for (wsrep_seqno_t i(0); i < n_read; ++i)
            {
                // log_info << "sending " << buf_vec[i].seqno_g();
#ifdef HAVE_ASIO_SSL_HPP
                if (use_ssl_ == true)
                {
                    p.send_trx(*ssl_stream_, buf_vec[i]);
                }
                else
#endif
                {
                    p.send_trx(socket_, buf_vec[i]);
                }

                if (buf_vec[i].seqno_g() == last)
                {
#ifdef HAVE_ASIO_SSL_HPP
                    if (use_ssl_ == true)
                    {
                        p.send_ctrl(*ssl_stream_, Ctrl::C_EOF);
                    }
                    else
#endif
                    {
                        p.send_ctrl(socket_, Ctrl::C_EOF);
                    }
                    // wait until receiver closes the connection
                    try
                    {
                        gu::byte_t b;
                        size_t n;
#ifdef HAVE_ASIO_SSL_HPP
                        if (use_ssl_ == true)
                        {
                            n = asio::read(*ssl_stream_, asio::buffer(&b, 1));
                        }
                        else
#endif
                        {
                            n = asio::read(socket_, asio::buffer(&b, 1));
                        }
                        if (n > 0)
                        {
                            log_warn << "received " << n
                                     << " bytes, expected none";
                        }
                    }
                    catch (asio::system_error& e)
                    { }
                    return;
                }
            }
            first += n_read;
            // resize buf_vec to avoid scanning gcache past last
            size_t next_size(std::min(static_cast<size_t>(last - first + 1),
                                      static_cast<size_t>(1024)));

            if (buf_vec.size() != next_size)
            {
                buf_vec.resize(next_size);
            }
        }
    }
    catch (asio::system_error& e)
    {
        gu_throw_error(e.code().value()) << "ist send failed: " << e.code()
                                         << "', asio error '" << e.what()
                                         << "'";
    }
}




extern "C"
void* run_async_sender(void* arg)
{
    galera::ist::AsyncSender* as(reinterpret_cast<galera::ist::AsyncSender*>(arg));
    log_info << "async IST sender starting to serve " << as->peer().c_str()
             << " sending " << as->first() << "-" << as->last();
    wsrep_seqno_t join_seqno;
    try
    {
        as->send(as->first(), as->last());
        join_seqno = as->last();
    }
    catch (gu::Exception& e)
    {
        log_error << "async IST sender failed to serve " << as->peer().c_str()
                  << ": " << e.what();
        join_seqno = -e.get_errno();
    }
    catch (...)
    {
        log_error << "async IST sender, failed to serve " << as->peer().c_str();
        throw;
    }

    try
    {
        as->asmap().remove(as, join_seqno);
        pthread_detach(as->thread());
        delete as;
    }
    catch (gu::NotFound& nf)
    {
        log_debug << "async IST sender already removed";
    }
    log_info << "async IST sender served";

    return 0;
}


void galera::ist::AsyncSenderMap::run(const gu::Config&  conf,
                                      const std::string& peer,
                                      wsrep_seqno_t      first,
                                      wsrep_seqno_t      last,
                                      int                version)
{
    gu::Critical crit(monitor_);
    AsyncSender* as(new AsyncSender(conf, peer, first, last, *this, version));
    int err(pthread_create(&as->thread_, 0, &run_async_sender, as));
    if (err != 0)
    {
        delete as;
        gu_throw_error(err) << "failed to start sender thread";
    }
    senders_.insert(as);
}


void galera::ist::AsyncSenderMap::remove(AsyncSender* as, wsrep_seqno_t seqno)
{
    gu::Critical crit(monitor_);
    std::set<AsyncSender*>::iterator i(senders_.find(as));
    if (i == senders_.end())
    {
        throw gu::NotFound();
    }
    senders_.erase(i);
}


void galera::ist::AsyncSenderMap::cancel()
{
    gu::Critical crit(monitor_);
    while (senders_.empty() == false)
    {
        AsyncSender* as(*senders_.begin());
        senders_.erase(*senders_.begin());
        int err;
        as->cancel();
        monitor_.leave();
        if ((err = pthread_join(as->thread_, 0)) != 0)
        {
            log_warn << "pthread_join() failed: " << err;
        }
        monitor_.enter();
        delete as;
    }

}<|MERGE_RESOLUTION|>--- conflicted
+++ resolved
@@ -18,98 +18,6 @@
 {
     static std::string const CONF_KEEP_KEYS     ("ist.keep_keys");
     static bool        const CONF_KEEP_KEYS_DEFAULT (true);
-<<<<<<< HEAD
-
-#ifdef HAVE_ASIO_SSL_HPP
-    static std::string const CONF_SSL_KEY       (COMMON_CONF_SSL_KEY);
-    static std::string const CONF_SSL_CERT      (COMMON_CONF_SSL_CERT);
-    static std::string const CONF_SSL_CA        (COMMON_CONF_SSL_CA);
-    static std::string const CONF_SSL_PSWD_FILE (COMMON_CONF_SSL_PSWD_FILE);
-#endif /* HAVE_ASIO_SSL_HPP */
-
-    static std::string escape_addr(const asio::ip::address& addr)
-    {
-        if (addr.is_v4())
-        {
-            return addr.to_v4().to_string();
-        }
-        else
-        {
-            return "[" + addr.to_v6().to_string() + "]";
-        }
-    }
-
-
-    static std::string unescape_addr(const std::string& addr)
-    {
-        std::string ret(addr);
-        size_t pos(ret.find('['));
-        if (pos != std::string::npos) ret.erase(pos, 1);
-        pos = ret.find(']');
-        if (pos != std::string::npos) ret.erase(pos, 1);
-        return ret;
-    }
-
-
-    template <class S>
-    void set_fd_options(S& socket)
-    {
-        long flags(FD_CLOEXEC);
-        if (fcntl(socket.native(), F_SETFD, flags) == -1)
-        {
-            gu_throw_error(errno) << "failed to set FD_CLOEXEC";
-        }
-    }
-
-
-
-#ifdef HAVE_ASIO_SSL_HPP
-    class SSLPasswordCallback
-    {
-    public:
-        SSLPasswordCallback(const gu::Config& conf) : conf_(conf) { }
-
-        std::string get_password() const
-        {
-            std::string   file(conf_.get(CONF_SSL_PSWD_FILE));
-            std::ifstream ifs(file.c_str(), std::ios_base::in);
-
-            if (ifs.good() == false)
-            {
-                gu_throw_error(errno) <<
-                    "could not open password file '" << file
-                                                     << "'";
-            }
-
-            std::string ret;
-            std::getline(ifs, ret);
-            return ret;
-        }
-
-    private:
-
-        const gu::Config& conf_;
-    };
-
-
-    static void prepare_ssl_ctx(const gu::Config& conf, asio::ssl::context& ctx)
-    {
-        // Here we blindly assume that ssl globals have been initialized
-        // by gcomm.
-        ctx.set_verify_mode(asio::ssl::context::verify_peer);
-        SSLPasswordCallback cb(conf);
-        ctx.set_password_callback(
-            boost::bind(&SSLPasswordCallback::get_password, &cb));
-        ctx.use_private_key_file(conf.get(CONF_SSL_KEY),
-                                 asio::ssl::context::pem);
-        ctx.use_certificate_file(conf.get(CONF_SSL_CERT),
-                                 asio::ssl::context::pem);
-        ctx.load_verify_file(conf.get(CONF_SSL_CA,
-                                      conf.get(CONF_SSL_CERT)));
-    }
-#endif /* HAVE_ASIO_SSL_HPP */
-=======
->>>>>>> f12a642b
 }
 
 
@@ -165,15 +73,6 @@
 {
     conf.add(Receiver::RECV_ADDR);
     conf.add(CONF_KEEP_KEYS);
-<<<<<<< HEAD
-#ifdef HAVE_ASIO_SSL_HPP
-    conf.add(CONF_SSL_KEY);
-    conf.add(CONF_SSL_CERT);
-    conf.add(CONF_SSL_CA);
-    conf.add(CONF_SSL_PSWD_FILE);
-#endif
-=======
->>>>>>> f12a642b
 }
 
 galera::ist::Receiver::Receiver(gu::Config&           conf,
@@ -182,9 +81,7 @@
     :
     io_service_   (),
     acceptor_     (io_service_),
-#ifdef HAVE_ASIO_SSL_HPP
     ssl_ctx_      (io_service_, asio::ssl::context::sslv23),
-#endif
     mutex_        (),
     cond_         (),
     consumers_    (),
@@ -195,9 +92,7 @@
     thread_       (),
     error_code_   (0),
     version_      (-1),
-#ifdef HAVE_ASIO_SSL_HPP
     use_ssl_      (false),
-#endif
     running_      (false),
     ready_        (false)
 {
@@ -260,7 +155,6 @@
     /* check if explicit scheme is present */
     if (recv_addr.find("://") == std::string::npos)
     {
-#ifdef HAVE_ASIO_SSL_HPP
         bool ssl(false);
 
         try
@@ -273,7 +167,6 @@
         if (ssl)
             recv_addr.insert(0, "ssl://");
         else
-#endif
             recv_addr.insert(0, "tcp://");
     }
 
@@ -323,7 +216,6 @@
     gu::URI     const uri(recv_addr_);
     try
     {
-#ifdef HAVE_ASIO_SSL_HPP
         if (uri.get_scheme() == "ssl")
         {
             log_info << "IST receiver using ssl";
@@ -334,7 +226,6 @@
             // only at protocol version 7 or higher.
             gu::ssl_prepare_context(conf_, ssl_ctx_, version >= 7);
         }
-#endif
 
         asio::ip::tcp::resolver resolver(io_service_);
         asio::ip::tcp::resolver::query
@@ -387,16 +278,9 @@
 void galera::ist::Receiver::run()
 {
     asio::ip::tcp::socket socket(io_service_);
-<<<<<<< HEAD
-#ifdef HAVE_ASIO_SSL_HPP
-    asio::ssl::context ssl_ctx(io_service_, asio::ssl::context::sslv23);
-=======
->>>>>>> f12a642b
     asio::ssl::stream<asio::ip::tcp::socket> ssl_stream(io_service_, ssl_ctx_);
-#endif
-    try
-    {
-#ifdef HAVE_ASIO_SSL_HPP
+    try
+    {
         if (use_ssl_ == true)
         {
             acceptor_.accept(ssl_stream.lowest_layer());
@@ -404,7 +288,6 @@
             ssl_stream.handshake(asio::ssl::stream<asio::ip::tcp::socket>::server);
         }
         else
-#endif
         {
             acceptor_.accept(socket);
             gu::set_fd_options(socket);
@@ -423,7 +306,7 @@
     {
         Proto p(trx_pool_, version_,
                 conf_.get(CONF_KEEP_KEYS, CONF_KEEP_KEYS_DEFAULT));
-#ifdef HAVE_ASIO_SSL_HPP
+
         if (use_ssl_ == true)
         {
             p.send_handshake(ssl_stream);
@@ -431,7 +314,6 @@
             p.send_ctrl(ssl_stream, Ctrl::C_OK);
         }
         else
-#endif
         {
             p.send_handshake(socket);
             p.recv_handshake_response(socket);
@@ -440,13 +322,11 @@
         while (true)
         {
             TrxHandle* trx;
-#ifdef HAVE_ASIO_SSL_HPP
             if (use_ssl_ == true)
             {
                 trx = p.recv_trx(ssl_stream);
             }
             else
-#endif
             {
                 trx = p.recv_trx(socket);
             }
@@ -493,14 +373,12 @@
 
 err:
     gu::Lock lock(mutex_);
-#ifdef HAVE_ASIO_SSL_HPP
     if (use_ssl_ == true)
     {
         ssl_stream.lowest_layer().close();
         // ssl_stream.shutdown();
     }
     else
-#endif
     {
         socket.close();
     }
@@ -616,7 +494,6 @@
                 << uri.to_string()
                 << "', asio error '" << e.what() << "'";
         }
-#ifdef HAVE_ASIO_SSL_HPP
         if (use_ssl_ == true)
         {
             asio::ssl::stream<asio::ip::tcp::socket>
@@ -631,7 +508,6 @@
             p.recv_ctrl(ssl_stream);
         }
         else
-#endif
         {
             asio::ip::tcp::socket socket(io_service_);
             socket.connect(*i);
@@ -657,22 +533,12 @@
     :
     io_service_(),
     socket_    (io_service_),
-#ifdef HAVE_ASIO_SSL_HPP
     ssl_ctx_   (io_service_, asio::ssl::context::sslv23),
-<<<<<<< HEAD
-    ssl_stream_(io_service_, ssl_ctx_),
-#endif
-=======
     ssl_stream_(0),
->>>>>>> f12a642b
     conf_      (conf),
     gcache_    (gcache),
-#ifdef HAVE_ASIO_SSL_HPP
     version_   (version),
     use_ssl_   (false)
-#else
-    version_   (version)
-#endif
 {
     gu::URI uri(peer);
     try
@@ -683,7 +549,6 @@
                   uri.get_port(),
                   asio::ip::tcp::resolver::query::flags(0));
         asio::ip::tcp::resolver::iterator i(resolver.resolve(query));
-#ifdef HAVE_ASIO_SSL_HPP
         if (uri.get_scheme() == "ssl")
         {
             use_ssl_ = true;
@@ -700,7 +565,6 @@
             ssl_stream_->handshake(asio::ssl::stream<asio::ip::tcp::socket>::client);
         }
         else
-#endif
         {
             socket_.connect(*i);
             gu::set_fd_options(socket_);
@@ -716,14 +580,12 @@
 
 galera::ist::Sender::~Sender()
 {
-#ifdef HAVE_ASIO_SSL_HPP
     if (use_ssl_ == true)
     {
         ssl_stream_->lowest_layer().close();
         delete ssl_stream_;
     }
     else
-#endif
     {
         socket_.close();
     }
@@ -743,7 +605,7 @@
         Proto p(unused, version_,
                 conf_.get(CONF_KEEP_KEYS, CONF_KEEP_KEYS_DEFAULT));
         int32_t ctrl;
-#ifdef HAVE_ASIO_SSL_HPP
+
         if (use_ssl_ == true)
         {
             p.recv_handshake(*ssl_stream_);
@@ -751,7 +613,6 @@
             ctrl = p.recv_ctrl(*ssl_stream_);
         }
         else
-#endif
         {
             p.recv_handshake(socket_);
             p.send_handshake_response(socket_);
@@ -773,26 +634,22 @@
             for (wsrep_seqno_t i(0); i < n_read; ++i)
             {
                 // log_info << "sending " << buf_vec[i].seqno_g();
-#ifdef HAVE_ASIO_SSL_HPP
                 if (use_ssl_ == true)
                 {
                     p.send_trx(*ssl_stream_, buf_vec[i]);
                 }
                 else
-#endif
                 {
                     p.send_trx(socket_, buf_vec[i]);
                 }
 
                 if (buf_vec[i].seqno_g() == last)
                 {
-#ifdef HAVE_ASIO_SSL_HPP
                     if (use_ssl_ == true)
                     {
                         p.send_ctrl(*ssl_stream_, Ctrl::C_EOF);
                     }
                     else
-#endif
                     {
                         p.send_ctrl(socket_, Ctrl::C_EOF);
                     }
@@ -801,13 +658,11 @@
                     {
                         gu::byte_t b;
                         size_t n;
-#ifdef HAVE_ASIO_SSL_HPP
                         if (use_ssl_ == true)
                         {
                             n = asio::read(*ssl_stream_, asio::buffer(&b, 1));
                         }
                         else
-#endif
                         {
                             n = asio::read(socket_, asio::buffer(&b, 1));
                         }

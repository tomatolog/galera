--- conflicted
+++ resolved
@@ -129,21 +129,12 @@
                 thread_()
             { }
 
-<<<<<<< HEAD
             const gu::Config&  conf()   { return conf_;   }
             const std::string& peer()   { return peer_;   }
             wsrep_seqno_t      first()  { return first_;  }
             wsrep_seqno_t      last()   { return last_;   }
             AsyncSenderMap&    asmap()  { return asmap_;  }
             pthread_t          thread() { return thread_; }
-=======
-            const gu::Config& conf()  { return conf_; }
-            const std::string& peer() { return peer_; }
-            wsrep_seqno_t first()     { return first_; }
-            wsrep_seqno_t last()      { return last_; }
-            AsyncSenderMap& asmap()   { return asmap_; }
-            pthread_t       thread()  { return thread_; }
->>>>>>> 75ac57a4
 
         private:
 
@@ -162,11 +153,6 @@
 std::string const
 galera::ist::Receiver::RECV_ADDR("ist.recv_addr");
 
-<<<<<<< HEAD
-galera::ist::Receiver::Receiver(gu::Config&           conf,
-                                TrxHandle::SlavePool& sp,
-                                const char*           addr)
-=======
 void
 galera::ist::register_params(gu::Config& conf)
 {
@@ -178,8 +164,9 @@
     conf.add(CONF_SSL_PSWD_FILE);
 }
 
-galera::ist::Receiver::Receiver(gu::Config& conf, const char* addr)
->>>>>>> 75ac57a4
+galera::ist::Receiver::Receiver(gu::Config&           conf,
+                                TrxHandle::SlavePool& sp,
+                                const char*           addr)
     :
     io_service_   (),
     acceptor_     (io_service_),

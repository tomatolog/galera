//
// Copyright (C) 2010-2016 Codership Oy <info@codership.com>
//

#include "certification.hpp"

#include "gu_lock.hpp"
#include "gu_throw.hpp"

#include <map>
#include <algorithm> // std::for_each

using namespace galera;

static const bool cert_debug_on(false);
#define cert_debug                              \
    if (cert_debug_on == false) { }             \
    else log_info << "cert debug: "

#define CERT_PARAM_LOG_CONFLICTS galera::Certification::PARAM_LOG_CONFLICTS

static std::string const CERT_PARAM_PREFIX("cert.");

std::string const galera::Certification::PARAM_LOG_CONFLICTS(CERT_PARAM_PREFIX +
                                                             "log_conflicts");

static std::string const CERT_PARAM_MAX_LENGTH   (CERT_PARAM_PREFIX +
                                                  "max_length");
static std::string const CERT_PARAM_LENGTH_CHECK (CERT_PARAM_PREFIX +
                                                  "length_check");

static std::string const CERT_PARAM_LOG_CONFLICTS_DEFAULT("no");

/*** It is EXTREMELY important that these constants are the same on all nodes.
 *** Don't change them ever!!! ***/
static std::string const CERT_PARAM_MAX_LENGTH_DEFAULT("16384");
static std::string const CERT_PARAM_LENGTH_CHECK_DEFAULT("127");

void
galera::Certification::register_params(gu::Config& cnf)
{
    cnf.add(CERT_PARAM_LOG_CONFLICTS, CERT_PARAM_LOG_CONFLICTS_DEFAULT);
    /* The defaults below are deliberately not reflected in conf: people
     * should not know about these dangerous setting unless they read RTFM. */
    cnf.add(CERT_PARAM_MAX_LENGTH);
    cnf.add(CERT_PARAM_LENGTH_CHECK);
}

/* a function to get around unset defaults in ctor initialization list */
static int
max_length(const gu::Config& conf)
{
    if (conf.is_set(CERT_PARAM_MAX_LENGTH))
        return conf.get<int>(CERT_PARAM_MAX_LENGTH);
    else
        return gu::Config::from_config<int>(CERT_PARAM_MAX_LENGTH_DEFAULT);
}

/* a function to get around unset defaults in ctor initialization list */
static int
length_check(const gu::Config& conf)
{
    if (conf.is_set(CERT_PARAM_LENGTH_CHECK))
        return conf.get<int>(CERT_PARAM_LENGTH_CHECK);
    else
        return gu::Config::from_config<int>(CERT_PARAM_LENGTH_CHECK_DEFAULT);
}

// Purge key set from given index
static void purge_key_set(galera::Certification::CertIndexNG& cert_index,
                          galera::TrxHandle*                  trx,
                          const galera::KeySetIn&             key_set,
                          const long                          count)
{
    for (long i(0); i < count; ++i)
    {
        galera::KeyEntryNG ke(key_set.next());
        galera::Certification::CertIndexNG::iterator ci(cert_index.find(&ke));
        assert(ci != cert_index.end());
        if (ci == cert_index.end())
        {
            log_warn << "Could not find key from index";
            continue;
        }
        galera::KeyEntryNG* const kep(*ci);
        KeySet::Key::Prefix const p(ke.key().prefix());
        assert(kep->referenced() == true);

        if (kep->ref_trx(p) == trx)
        {
            kep->unref(p, trx);
            if (kep->referenced() == false)
            {
                cert_index.erase(ci);
                delete kep;
            }
        }
    }
}

void
galera::Certification::purge_for_trx(TrxHandle* trx)
{
    assert(mutex_.owned());
    assert(trx->version() == 3);
    assert(deps_set_.find(trx->global_seqno()) == deps_set_.end());
    const KeySetIn& keys(trx->write_set_in().keyset());
    keys.rewind();
    purge_key_set(cert_index_ng_, trx, keys, keys.count());
}


/*! for convenience returns true if conflict and false if not */
static inline bool
certify_and_depend_v3(const galera::KeyEntryNG*   const found,
                      const galera::KeySet::KeyPart&    key,
                      galera::TrxHandle*          const trx,
                      bool                        const log_conflict)
{
    const galera::TrxHandle* const ref_trx(
        found->ref_trx(galera::KeySet::Key::P_EXCLUSIVE));

    if (cert_debug_on && ref_trx)
    {
        cert_debug << "exclusive match: "
                   << *trx << " <-----> " << *ref_trx;
    }

    wsrep_seqno_t const ref_seqno(ref_trx ? ref_trx->global_seqno() : -1);

    // trx should not have any references in index at this point
    assert(ref_trx != trx);

    if (gu_likely(0 != ref_trx))
    {
        // cert conflict takes place if
        // 1) write sets originated from different nodes, are within cert range
        // 2) ref_trx is in isolation mode, write sets are within cert range
        if ((trx->source_id() != ref_trx->source_id() || ref_trx->is_toi()) &&
            ref_seqno >  trx->last_seen_seqno())
        {
            if (gu_unlikely(log_conflict == true))
            {
                log_info << "trx conflict for key " << key << ": "
                         << *trx << " <--X--> " << *ref_trx;
            }
            return true;
        }
    }

    wsrep_seqno_t depends_seqno(ref_seqno);
    galera::KeySet::Key::Prefix const pfx (key.prefix());

    if (pfx == galera::KeySet::Key::P_EXCLUSIVE)
        // exclusive keys must depend on shared refs as well
    {
        const galera::TrxHandle* const ref_shared_trx(
            found->ref_trx(galera::KeySet::Key::P_SHARED));

        assert(ref_shared_trx != trx);

        if (ref_shared_trx)
        {
            cert_debug << "shared match: "
                       << *trx << " <-----> " << *ref_shared_trx;

            depends_seqno = std::max(ref_shared_trx->global_seqno(),
                                     depends_seqno);
        }
    }

    trx->set_depends_seqno(std::max(trx->depends_seqno(), depends_seqno));

    return false;
}


/* returns true on collision, false otherwise */
static bool
certify_v3(galera::Certification::CertIndexNG& cert_index_ng,
           const galera::KeySet::KeyPart&      key,
           galera::TrxHandle*                  trx,
           bool const store_keys, bool const   log_conflicts)
{
    galera::KeyEntryNG ke(key);
    galera::Certification::CertIndexNG::iterator ci(cert_index_ng.find(&ke));

    if (cert_index_ng.end() == ci)
    {
        if (store_keys)
        {
            galera::KeyEntryNG* const kep(new galera::KeyEntryNG(ke));
            ci = cert_index_ng.insert(kep).first;

            cert_debug << "created new entry";
        }
        return false;
    }
    else
    {
        cert_debug << "found existing entry";

        galera::KeyEntryNG* const kep(*ci);
        // Note: For we skip certification for isolated trxs, only
        // cert index and key_list is populated.
        return (!trx->is_toi() &&
                certify_and_depend_v3(kep, key, trx, log_conflicts));
    }
}

galera::Certification::TestResult
galera::Certification::do_test_v3(TrxHandle* trx, bool store_keys)
{
    cert_debug << "BEGIN CERTIFICATION v3: (" << trx << ") " << *trx;

#ifndef NDEBUG
    // to check that cleanup after cert failure returns cert_index
    // to original size
    size_t prev_cert_index_size(cert_index_ng_.size());
#endif // NDEBUG

    const KeySetIn& key_set(trx->write_set_in().keyset());
    long const      key_count(key_set.count());
    long            processed(0);

    key_set.rewind();

    for (; processed < key_count; ++processed)
    {
        const KeySet::KeyPart& key(key_set.next());

        if (certify_v3(cert_index_ng_, key, trx, store_keys, log_conflicts_))
        {
            goto cert_fail;
        }
    }

    trx->set_depends_seqno(std::max(trx->depends_seqno(), last_pa_unsafe_));

    if (store_keys == true)
    {
        assert (key_count == processed);

        key_set.rewind();
        for (long i(0); i < key_count; ++i)
        {
            const KeySet::KeyPart& k(key_set.next());
            KeyEntryNG ke(k);
            CertIndexNG::const_iterator ci(cert_index_ng_.find(&ke));

            if (ci == cert_index_ng_.end())
            {
                gu_throw_fatal << "could not find key '" << k
                               << "' from cert index";
            }

            KeyEntryNG* const kep(*ci);

            kep->ref(k.prefix(), k, trx);

        }

        if (trx->pa_unsafe()) last_pa_unsafe_ = trx->global_seqno();

        key_count_ += key_count;
    }
    cert_debug << "END CERTIFICATION (success): " << *trx;
    return TEST_OK;

cert_fail:

    cert_debug << "END CERTIFICATION (failed): " << *trx;

    assert (processed < key_count);

    if (store_keys == true)
    {
        /* Clean up key entries allocated for this trx */
        key_set.rewind();

        /* 'strictly less' comparison is essential in the following loop:
         * processed key failed cert and was not added to index */
        for (long i(0); i < processed; ++i)
        {
            KeyEntryNG ke(key_set.next());

            // Clean up cert index from entries which were added by this trx
            CertIndexNG::iterator ci(cert_index_ng_.find(&ke));

            if (gu_likely(ci != cert_index_ng_.end()))
            {
                KeyEntryNG* kep(*ci);

                if (kep->referenced() == false)
                {
                    // kel was added to cert index by this trx -
                    // remove from cert index and fall through to delete
                    cert_index_ng_.erase(ci);
                }
                else continue;

                assert(kep->referenced() == false);

                delete kep;

            }
            else if(ke.key().shared())
            {
                assert(0); // we actually should never be here, the key should
                           // be either added to cert index or be there already
                log_warn  << "could not find shared key '"
                          << ke.key() << "' from cert index";
            }
            else { /* exclusive can duplicate shared */ }
        }
        assert(cert_index_ng_.size() == prev_cert_index_size);
    }

    return TEST_FAILED;
}

galera::Certification::TestResult
galera::Certification::do_test(const TrxHandlePtr& trx, bool store_keys)
{
    assert(trx->source_id() != WSREP_UUID_UNDEFINED);

    if (trx->version() != version_)
    {
        log_warn << "trx protocol version: "
                 << trx->version()
                 << " does not match certification protocol version: "
                 << version_;
        return TEST_FAILED;
    }

    if (gu_unlikely(trx->last_seen_seqno() < initial_position_ ||
                    trx->global_seqno() - trx->last_seen_seqno() > max_length_))
    {
        if (trx->global_seqno() - trx->last_seen_seqno() > max_length_)
        {
            log_warn << "certification interval for trx " << *trx
                     << " exceeds the limit of " << max_length_;
        }

        return TEST_FAILED;
    }

    TestResult res(TEST_FAILED);

    gu::Lock lock(mutex_); // why do we need that? - e.g. set_trx_committed()

    /* initialize parent seqno */
    if ((trx->flags() & (TrxHandle::F_ISOLATION | TrxHandle::F_PA_UNSAFE))
        || trx_map_.empty())
    {
        trx->set_depends_seqno(trx->global_seqno() - 1);
    }
    else
    {
        wsrep_seqno_t const ds(trx_map_.begin()->first - 1);
        if (ds > trx->depends_seqno()) trx->set_depends_seqno(ds);
    }

    switch (version_)
    {
    case 1:
    case 2:
        break;
    case 3:
        res = do_test_v3(trx.get(), store_keys);
        break;
    default:
        gu_throw_fatal << "certification test for version "
                       << version_ << " not implemented";
    }

    assert(TEST_FAILED == res || trx->depends_seqno() >= 0);

    if (store_keys == true && res == TEST_OK)
    {
        ++trx_count_;
        gu::Lock lock(stats_mutex_);
        ++n_certified_;
        deps_dist_ += (trx->global_seqno() - trx->depends_seqno());
        cert_interval_ += (trx->global_seqno() - trx->last_seen_seqno() - 1);
        index_size_ = cert_index_ng_.size();
    }

    byte_count_ += trx->size();

    return res;
}


galera::Certification::TestResult
galera::Certification::do_test_preordered(TrxHandle* trx)
{
    /* Source ID is not always available for preordered events (e.g. event
     * producer didn't provide any) so for now we must accept undefined IDs. */
    //assert(trx->source_id() != WSREP_UUID_UNDEFINED);

    assert(trx->preordered());

    /* we don't want to go any further unless the writeset checksum is ok */
    trx->verify_checksum(); // throws
    /* if checksum failed we need to throw ASAP, let the caller catch it,
     * flush monitors, save state and abort. */

    /* This is a primitive certification test for preordered actions:
     * it does not handle gaps and relies on general apply monitor for
     * parallel applying. Ideally there should be a certification object
     * per source. */

    if (gu_unlikely(last_preordered_id_ &&
                    (last_preordered_id_ + 1 != trx->trx_id())))
    {
        log_warn << "Gap in preordered stream: source_id '" << trx->source_id()
                 << "', trx_id " << trx->trx_id() << ", previous id "
                 << last_preordered_id_;
        assert(0);
    }

    trx->set_depends_seqno(last_preordered_seqno_ -
                           trx->write_set_in().pa_range() + 1);
    // +1 compensates for subtracting from a previous seqno, rather than own.

    last_preordered_seqno_ = trx->global_seqno();
    last_preordered_id_    = trx->trx_id();

    return TEST_OK;
}


galera::Certification::Certification(gu::Config& conf, ServiceThd& thd, gcache::GCache& gcache)
    :
    version_               (-1),
    trx_map_               (),
    cert_index_ng_         (),
    deps_set_              (),
    service_thd_           (thd),
    gcache_                (gcache),
#ifdef HAVE_PSI_INTERFACE
    mutex_                 (WSREP_PFS_INSTR_TAG_CERT_MUTEX),
#else
    mutex_                 (),
#endif /* HAVE_PSI_INTERFACE */
    trx_size_warn_count_   (0),
    initial_position_      (-1),
    position_              (-1),
    safe_to_discard_seqno_ (-1),
    last_pa_unsafe_        (-1),
    last_preordered_seqno_ (position_),
    last_preordered_id_    (0),
#ifdef HAVE_PSI_INTERFACE
    stats_mutex_           (WSREP_PFS_INSTR_TAG_STATS_MUTEX),
#else
    stats_mutex_           (),
#endif /* HAVE_PSI_INTERFACE */
    n_certified_           (0),
    deps_dist_             (0),
    cert_interval_         (0),
    index_size_            (0),
    key_count_             (0),
    byte_count_            (0),
    trx_count_             (0),

    max_length_            (max_length(conf)),
    max_length_check_      (length_check(conf)),
    log_conflicts_         (conf.get<bool>(CERT_PARAM_LOG_CONFLICTS))
{}


galera::Certification::~Certification()
{
<<<<<<< HEAD
    log_info << "cert index usage at exit "   << cert_index_ng_.size();
    log_info << "cert trx map usage at exit " << trx_map_.size();
    log_info << "deps set usage at exit "     << deps_set_.size();
=======
    log_debug << "cert index usage at exit "   << cert_index_.size();
    log_debug << "cert trx map usage at exit " << trx_map_.size();
    log_debug << "deps set usage at exit "     << deps_set_.size();
>>>>>>> 8daa05c0

    double avg_cert_interval(0);
    double avg_deps_dist(0);
    size_t index_size(0);
    stats_get(avg_cert_interval, avg_deps_dist, index_size);
    log_debug << "avg deps dist "              << avg_deps_dist;
    log_debug << "avg cert interval "          << avg_cert_interval;
    log_debug << "cert index size "            << index_size;

    gu::Lock lock(mutex_);

    for_each(trx_map_.begin(), trx_map_.end(), PurgeAndDiscard(*this));
    trx_map_.clear();
    service_thd_.release_seqno(position_);
    service_thd_.flush(gu::UUID());
}


void galera::Certification::assign_initial_position(const gu::GTID& gtid,
                                                    int const       version)
{
    switch (version)
    {
        // value -1 used in initialization when trx protocol version is not
        // available
    case -1:
    case 1:
    case 2:
    case 3:
        break;
    default:
        gu_throw_fatal << "certification/trx version "
                       << version << " not supported";
    }

    wsrep_seqno_t const seqno(gtid.seqno());

    gu::Lock lock(mutex_);

    std::for_each(trx_map_.begin(), trx_map_.end(), PurgeAndDiscard(*this));

    if (seqno >= position_)
    {
        assert(cert_index_ng_.size() == 0);
    }
    else
    {
        if (seqno != -1) // don't warn on index reset.
        {
            log_warn << "moving position backwards: " << position_ << " -> "
                     << seqno;
        }

        std::for_each(cert_index_ng_.begin(), cert_index_ng_.end(),
                      gu::DeleteObject());
        cert_index_ng_.clear();
    }

    trx_map_.clear();
    assert(cert_index_ng_.empty());

    service_thd_.release_seqno(position_);
    service_thd_.flush(gtid.uuid());

    log_info << "Assign initial position for certification: " << gtid
             << ", protocol version: " << version;

    initial_position_      = seqno;
    position_              = seqno;
    safe_to_discard_seqno_ = seqno;
    last_pa_unsafe_        = seqno;
    last_preordered_seqno_ = position_;
    last_preordered_id_    = 0;
    version_               = version;
}


galera::Certification::TestResult
galera::Certification::test(const TrxHandlePtr& trx, bool bval)
{
    assert(trx->global_seqno() >= 0 && trx->local_seqno() >= 0);

    const TestResult ret
        (trx->preordered() ?
         do_test_preordered(trx.get()) : do_test(trx, bval));

    assert(TEST_FAILED == ret || trx->depends_seqno() >= 0);

    if (gu_unlikely(ret != TEST_OK)) { trx->mark_dummy(); }

    return ret;
}


wsrep_seqno_t galera::Certification::get_safe_to_discard_seqno_() const
{
    wsrep_seqno_t retval;
    if (deps_set_.empty() == true)
    {
        retval = safe_to_discard_seqno_;
    }
    else
    {
        retval = (*deps_set_.begin()) - 1;
    }
    return retval;
}


wsrep_seqno_t
galera::Certification::purge_trxs_upto_(wsrep_seqno_t const seqno,
                                        bool const          handle_gcache)
{
    assert (seqno > 0);

    TrxMap::iterator purge_bound(trx_map_.upper_bound(seqno));

    cert_debug << "purging index up to " << seqno;

    for_each(trx_map_.begin(), purge_bound, PurgeAndDiscard(*this));
    trx_map_.erase(trx_map_.begin(), purge_bound);

    if (handle_gcache) service_thd_.release_seqno(seqno);

    if (0 == ((trx_map_.size() + 1) % 10000))
    {
        log_debug << "trx map after purge: length: " << trx_map_.size()
                  << ", requested purge seqno: " << seqno
                  << ", real purge seqno: " << trx_map_.begin()->first - 1;
    }

    return seqno;
}

static inline bool
deps_set_condition(TrxHandle& trx)
{
    // certified trx with local seqno WSREP_SEQNO_UNDEFINED originates from
    // IST so deps set tracking should not be done
    return (trx.is_certified()== true &&
            trx.local_seqno() != WSREP_SEQNO_UNDEFINED &&
            trx.is_dummy()    == false);
    // explicit rollbacks don't pass cert.
}

galera::Certification::TestResult
galera::Certification::append_trx(const TrxHandlePtr& trx)
{
// explicit ROLLBACK is dummy()    assert(!trx->is_dummy());
    assert(trx->global_seqno() >= 0 /* && trx->local_seqno() >= 0 */);
    assert(trx->global_seqno() > position_);

    // trx with local seqno WSREP_SEQNO_UNDEFINED originates from
    // IST so deps set tracking should not be done
    assert(trx->local_seqno() != WSREP_SEQNO_UNDEFINED);

    {
        gu::Lock lock(mutex_);

        if (gu_unlikely(trx->global_seqno() != position_ + 1))
        {
            // this is perfectly normal if trx is rolled back just after
            // replication, keeping the log though
            log_debug << "seqno gap, position: " << position_
                      << " trx seqno " << trx->global_seqno();
        }

        if (gu_unlikely((trx->last_seen_seqno() + 1) < trx_map_.begin()->first))
        {
            /* See #733 - for now it is false positive */
            cert_debug
                << "WARNING: last_seen_seqno is below certification index: "
                << trx_map_.begin()->first << " > " << trx->last_seen_seqno();
        }

        position_ = trx->global_seqno();

        if (gu_unlikely(!(position_ & max_length_check_) &&
                        (trx_map_.size() > static_cast<size_t>(max_length_))))
        {
            log_debug << "trx map size: " << trx_map_.size()
                      << " - check if status.last_committed is incrementing";

            wsrep_seqno_t       trim_seqno(position_ - max_length_);
            wsrep_seqno_t const stds      (get_safe_to_discard_seqno_());

            if (trim_seqno > stds)
            {
                log_warn << "Attempt to trim certification index at "
                         << trim_seqno << ", above safe-to-discard: " << stds;
                trim_seqno = stds;
            }
            else
            {
                cert_debug << "purging index up to " << trim_seqno;
            }

            purge_trxs_upto_(trim_seqno, true);
        }
    }

    const TestResult retval(test(trx));

    trx->mark_certified();

    {
        assert(trx->global_seqno() > 0);

        gu::Lock lock(mutex_);
        if (trx_map_.insert(
                std::make_pair(trx->global_seqno(), trx)).second == false)
            gu_throw_fatal << "duplicate trx entry " << *trx;
        if (deps_set_condition(*trx)) deps_set_.insert(trx->last_seen_seqno());
        assert(deps_set_.size() <= trx_map_.size());
    }

    return retval;
}


wsrep_seqno_t galera::Certification::set_trx_committed(TrxHandle& trx)
{
    assert(trx.global_seqno() >= 0 /*&& trx.local_seqno() >= 0*/);
    assert(trx.is_committed() == false);

    wsrep_seqno_t ret(WSREP_SEQNO_UNDEFINED);
    {
        gu::Lock lock(mutex_);

        if (deps_set_condition(trx))
        {
            // trxs with depends_seqno == -1 haven't gone through append_trx
            assert(trx.last_seen_seqno() != WSREP_SEQNO_UNDEFINED);
            DepsSet::iterator i(deps_set_.find(trx.last_seen_seqno()));
            assert(i != deps_set_.end());

            if (deps_set_.size() == 1) safe_to_discard_seqno_ = *i;

            deps_set_.erase(i);
        }

        if (gu_unlikely(gcache_.cleanup_required() || index_purge_required()))
        {
            ret = get_safe_to_discard_seqno_();
        }
    }

    trx.mark_committed();

    return ret;
}

void
galera::Certification::set_log_conflicts(const std::string& str)
{
    try
    {
        bool const old(log_conflicts_);
        log_conflicts_ = gu::Config::from_config<bool>(str);
        if (old != log_conflicts_)
        {
            log_info << (log_conflicts_ ? "Enabled" : "Disabled")
                     << " logging of certification conflicts.";
        }
    }
    catch (gu::NotFound& e)
    {
        gu_throw_error(EINVAL) << "Bad value '" << str
                               << "' for boolean parameter '"
                               << CERT_PARAM_LOG_CONFLICTS << '\'';
    }
}
<|MERGE_RESOLUTION|>--- conflicted
+++ resolved
@@ -222,6 +222,7 @@
     const KeySetIn& key_set(trx->write_set_in().keyset());
     long const      key_count(key_set.count());
     long            processed(0);
+
 
     key_set.rewind();
 
@@ -472,15 +473,9 @@
 
 galera::Certification::~Certification()
 {
-<<<<<<< HEAD
-    log_info << "cert index usage at exit "   << cert_index_ng_.size();
-    log_info << "cert trx map usage at exit " << trx_map_.size();
-    log_info << "deps set usage at exit "     << deps_set_.size();
-=======
-    log_debug << "cert index usage at exit "   << cert_index_.size();
+    log_debug << "cert index usage at exit "   << cert_index_ng_.size();
     log_debug << "cert trx map usage at exit " << trx_map_.size();
     log_debug << "deps set usage at exit "     << deps_set_.size();
->>>>>>> 8daa05c0
 
     double avg_cert_interval(0);
     double avg_deps_dist(0);
@@ -722,6 +717,9 @@
             deps_set_.erase(i);
         }
 
+        // index_purge_required enforces static limit.
+        // if user has set dynamic limits through keep_pages_size or keep_pages_count then
+        // we should check that too and accordingly purge gcache.
         if (gu_unlikely(gcache_.cleanup_required() || index_purge_required()))
         {
             ret = get_safe_to_discard_seqno_();

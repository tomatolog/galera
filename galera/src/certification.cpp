//
// Copyright (C) 2010 Codership Oy <info@codership.com>
//

#include "certification.hpp"
#include "uuid.hpp"

#include "gu_lock.hpp"
#include "gu_throw.hpp"

#include <map>

static const bool cert_debug_on(false);
#define cert_debug                              \
    if (cert_debug_on == false) { }             \
    else log_info << "cert debug: "


namespace
{
    class RefTrxListCmpTrx
    {
    public:
        RefTrxListCmpTrx(const galera::TrxHandle* trx) : trx_(trx) { }
        bool operator()(const std::pair<galera::TrxHandle*, bool>& val)
        {
            return (val.first == trx_);
        }
    private:
        const galera::TrxHandle* trx_;
    };

    typedef std::list<std::pair<galera::Key, bool> > KeyList;
}


inline galera::KeyEntry::KeyEntry(
    const Key& key)
    :
    key_buf_(0),
    ref_trx_(0),
    ref_full_trx_(0)
{
    const size_t ss(serial_size(key));
    key_buf_ = new gu::byte_t[sizeof(uint32_t) + ss];
    *reinterpret_cast<uint32_t*>(key_buf_) = ss;
    (void)serialize(key, key_buf_ + sizeof(uint32_t), ss, 0);
}

inline galera::KeyEntry::~KeyEntry()
{
    assert(ref_trx_ == 0);
    assert(ref_full_trx_ == 0);
    delete[] key_buf_;
}

inline galera::Key
galera::KeyEntry::get_key(int version) const
{
    Key rk(version);
    uint32_t ss(*reinterpret_cast<uint32_t*>(key_buf_));
    (void)unserialize(key_buf_ + sizeof(uint32_t), ss, 0, rk);
    return rk;
}


inline const galera::TrxHandle*
galera::KeyEntry::ref_trx() const
{
    return ref_trx_;
}

inline const galera::TrxHandle*
galera::KeyEntry::ref_full_trx() const
{
    return ref_full_trx_;
}


inline void
galera::KeyEntry::ref(TrxHandle* trx, bool full_key)
{
    assert(ref_trx_ == 0 ||
           ref_trx_->global_seqno() <= trx->global_seqno());
    ref_trx_ = trx;
    if (full_key == true)
    {
        ref_full_trx_ = trx;
    }
}


inline void
galera::KeyEntry::unref(TrxHandle* trx, bool full_key)
{
    assert(ref_trx_ != 0);
    if (ref_trx_ == trx) ref_trx_ = 0;
    if (full_key == true && ref_full_trx_ == trx)
    {
        ref_full_trx_ = 0;
    }
}


/*** It is EXTREMELY important that these constants are the same on all nodes.
 *** Don't change them ever!!! ***/
long const
galera::Certification::max_length_default = 16384;

unsigned long const
galera::Certification::max_length_check_default = 127;


void
galera::Certification::purge_for_trx(TrxHandle* trx)
{
    TrxHandle::CertKeySet& refs(trx->cert_keys_);
    for (TrxHandle::CertKeySet::iterator i = refs.begin(); i != refs.end();
         ++i)
    {
        // Unref all referenced and remove if was referenced by us
        KeyEntry* ke(i->first);
        if (ke->ref_trx() == trx || ke->ref_full_trx() == trx)
        {
            ke->unref(trx, i->second);
        }
        if (ke->ref_trx() == 0)
        {
            assert(ke->ref_full_trx() == 0);
            CertIndex::iterator ci(cert_index_.find(ke->get_key(version_)));
            assert(ci != cert_index_.end());
            delete ci->second;
            cert_index_.erase(ci);
        }
    }
    refs.clear();
}


galera::Certification::TestResult
galera::Certification::do_test_v0(TrxHandle* trx, bool store_keys)
{
    cert_debug << *trx;
    if (trx->flags() & TrxHandle::F_ISOLATION)
    {
        log_debug << "trx in isolation mode: " << *trx;
    }

    const wsrep_seqno_t trx_last_seen_seqno (trx->last_seen_seqno());
    const wsrep_seqno_t trx_global_seqno    (trx->global_seqno());


    size_t offset(serial_size(*trx));
    const MappedBuffer& wscoll(trx->write_set_collection());

    // max_depends_seqno:
    // 1) initialize to the position just before known history
    // 2) maximize on all dependencies
    wsrep_seqno_t max_depends_seqno(trx_map_.empty() ?
                                    position_ - 1    :
                                    trx_map_.begin()->second->global_seqno()
                                    - 1);
    TrxHandle::CertKeySet& match(trx->cert_keys_);
    assert(match.empty() == true);

    gu::Lock lock(mutex_);

    while (offset < wscoll.size())
    {
        WriteSet ws(0);
        if ((offset = unserialize(&wscoll[0], wscoll.size(), offset, ws)) == 0)
        {
            gu_throw_fatal << "failed to unserialize write set";
        }

        WriteSet::KeySequence rk;
        ws.get_keys(rk);

        // Scan over all row keys
        for (WriteSet::KeySequence::const_iterator i(rk.begin());
             i != rk.end(); ++i)
        {
            typedef std::deque<KeyPart0> KPS;
            KPS key_parts(i->key_parts0<KPS>());

            if (key_parts.size() == 0)
            {
                // TO isolation
                max_depends_seqno = trx->global_seqno() - 1;
            }

            // Scan over partial matches and full match
            KPS::const_iterator begin(key_parts.begin()), end;
            bool full_key(false);
            for (end = begin; full_key == false;
                 end != key_parts.end() ? ++end : end)
            {
                full_key = (end == key_parts.end());
                CertIndex::iterator ci;
                Key key(0, begin, end);
                cert_debug << "key: " << key;
                if ((ci = cert_index_.find(key)) != cert_index_.end())
                {
                    // Found matching entry, scan over dependent transactions
                    const TrxHandle* ref_trx(ci->second->ref_full_trx());
                    if (ref_trx == 0)
                    {
                        // trx may have a partial match on own key which does
                        // not have ref_trx assigned yet
                        assert(full_key == false);
                    }
                    else
                    {
                        // We assume that certification is done only once per
                        // trx and in total order
                        const wsrep_seqno_t ref_global_seqno(
                            ref_trx->global_seqno());

                        cert_debug << "trx: " << *trx
                                   << (full_key ? " full " : " partial ")
                                   << "match: " << *ref_trx;
                        assert(ref_global_seqno < trx_global_seqno ||
                               ref_trx->source_id() == trx->source_id());

                        if (((ref_trx->source_id() != trx->source_id()) ||
                             (ref_trx->flags() & TrxHandle::F_ISOLATION)) &&
                            ref_global_seqno     > trx_last_seen_seqno)
                        {
                            // Cert conflict if trx write set didn't
                            // see it committed
                            log_debug << "trx conflict for key "
                                      << key << ": "
                                      << *trx
                                      << " <--X--> "
                                      << *ref_trx;
                            goto cert_fail;
                        }

                        if (ref_global_seqno != trx_global_seqno)
                        {
                            max_depends_seqno = std::max(max_depends_seqno,
                                                         ref_global_seqno);
                        }
                    }
                }
                else if ((full_key == true ||
                          (trx->flags() & TrxHandle::F_ISOLATION)) &&
                         store_keys == true)
                {
                    cert_debug << "store key: " << key;
                    KeyEntry* cie(new KeyEntry(key));
                    ci = cert_index_.insert(
                        std::make_pair(cie->get_key(version_), cie)).first;
                }

                if ((full_key == true ||
                     (trx->flags() & TrxHandle::F_ISOLATION)) &&
                    store_keys == true)
                {
                    cert_debug << "match: " << ci->first;
                    match.push_back(std::make_pair(ci->second, full_key));
                }
            }
        }
    }

    if (store_keys == true)
    {
        trx->set_depends_seqno(std::max(safe_to_discard_seqno_,
                                        max_depends_seqno));

        assert(trx->depends_seqno() < trx->global_seqno());

        for (TrxHandle::CertKeySet::iterator i(match.begin());
             i != match.end(); ++i)
        {
            i->first->ref(trx, i->second);
        }

    }

    return TEST_OK;

cert_fail:
    purge_for_trx(trx);
    return TEST_FAILED;
}


static bool
certify_v1(galera::TrxHandle*                              trx,
           galera::Certification::CertIndex&               cert_index,
           galera::WriteSet::KeySequence::const_iterator   key_seq_iter,
           KeyList& key_list, bool store_keys)
{
    typedef std::list<galera::KeyPart1> KPS;

    KPS key_parts(key_seq_iter->key_parts1<KPS>());
    KPS::const_iterator begin(key_parts.begin()), end;
    bool full_key(false);
    for (end = begin; full_key == false; end != key_parts.end() ? ++end : end)
    {
        full_key = (end == key_parts.end());
        galera::Certification::CertIndex::iterator ci;
        galera::Key key(1, begin, end);

        cert_debug << "key: " << key
                   << " ("
                   << (full_key == true ? "full" : "partial")
                   << ")";
        if ((ci = cert_index.find(key)) == cert_index.end())
        {
            if (store_keys == false)
            {
                continue;
            }
            galera::KeyEntry* ke(new galera::KeyEntry(key));
            ci = cert_index.insert(std::make_pair(key, ke)).first;
            cert_debug << "created new entry";
        }
        else
        {
            cert_debug << "found existing entry";
        }

        // Note: For we skip certification for isolated trxs, only
        // cert index and key_list is populated.
        if ((trx->flags() & galera::TrxHandle::F_ISOLATION) == 0)
        {
            // 1) if the key is full, match for any trx
            // 2) if the key is partial, match for trx with full key
            const galera::TrxHandle* ref_trx(full_key == true      ?
                                             ci->second->ref_trx() :
                                             ci->second->ref_full_trx());
            if (ref_trx != 0)
            {
                cert_debug << "match ("
                           << (full_key == true ? "full" : "partial")
                           << ") " << *trx << " <-----> " << *ref_trx;
                // trx should not have any references in index at this point
                assert(ref_trx != trx);
                // cert conflict takes place if
                // 1) write sets originated from different nodes, are within
                //    cert range
                // 2) ref_trx is in isolation mode, write sets are within
                //    cert range
                if ((trx->source_id()        != ref_trx->source_id() ||
                     (ref_trx->flags() & galera::TrxHandle::F_ISOLATION) != 0) &&
                    ref_trx->global_seqno() >  trx->last_seen_seqno())
                {
                    log_debug << "trx conflict for key " << key << ": "
                              << *trx << " <--X--> " << *ref_trx;
                    return false;
                }
                trx->set_depends_seqno(std::max(trx->depends_seqno(),
                                       ref_trx->global_seqno()));
            }
        }
        key_list.push_back(std::make_pair(key, full_key));
    }
    return true;
}


galera::Certification::TestResult
galera::Certification::do_test_v1(TrxHandle* trx, bool store_keys)
{
    cert_debug << "BEGIN CERTIFICATION: " << *trx;

    if ((trx->flags() & (TrxHandle::F_ISOLATION | TrxHandle::F_PA_UNSAFE))
        || trx_map_.empty())
    {
        trx->set_depends_seqno(trx->global_seqno() - 1);
    }
    else
    {
<<<<<<< HEAD
        trx->set_depends_seqno(trx_map_.empty() ?
                               position_ - 1    :
                               trx_map_.begin()->second->global_seqno() - 1);
=======
        trx->set_last_depends_seqno(
            trx_map_.begin()->second->global_seqno() - 1);
>>>>>>> 24f3481e
    }

    size_t offset(serial_size(*trx));
    const MappedBuffer& wscoll(trx->write_set_collection());
    KeyList key_list;
    gu::Lock lock(mutex_);

    // Scan over write sets
    while (offset < wscoll.size())
    {
        WriteSet ws(1);
        if ((offset = unserialize(&wscoll[0], wscoll.size(), offset, ws)) == 0)
        {
            gu_throw_fatal << "failed to unserialize write set";
        }

        WriteSet::KeySequence rk;
        ws.get_keys(rk);

        // Scan over all keys
        for (WriteSet::KeySequence::const_iterator i(rk.begin());
             i != rk.end(); ++i)
        {
            if (certify_v1(trx, cert_index_, i, key_list, store_keys) == false)
            {
                goto cert_fail;
            }
        }
    }

    trx->set_last_depends_seqno(std::max(trx->last_depends_seqno(),
                                         last_pa_unsafe_));

    if (store_keys == true)
    {
        for (KeyList::iterator i(key_list.begin()); i != key_list.end(); ++i)
        {
            CertIndex::const_iterator ci(cert_index_.find(i->first));
            if (ci == cert_index_.end())
            {
                gu_throw_fatal << "could not find key '"
                               << i->first << "' from cert index";
            }
            KeyEntry* ke(ci->second);
            const bool full_key(i->second);
            if ((full_key == false && ke->ref_trx() != trx) ||
                (full_key == true  && ke->ref_full_trx() != trx))
            {
                trx->cert_keys_.push_back(std::make_pair(ke, i->second));
                ke->ref(trx, i->second);
            }
        }

        if (!trx->pa_safe()) last_pa_unsafe_ = trx->global_seqno();
    }
    cert_debug << "END CERTIFICATION (success): " << *trx;
    return TEST_OK;
cert_fail:
    cert_debug << "END CERTIFICATION (failed): " << *trx;
    if (store_keys == true)
    {
        // Clean up cert_index_ entries which were added by this trx
        for (KeyList::iterator i(key_list.begin()); i != key_list.end(); ++i)
        {
            CertIndex::iterator ci(cert_index_.find(i->first));
            if (ci == cert_index_.end())
            {
                log_debug << "could not find key '"
                          << i->first << "' from cert index";
                continue;
            }

            KeyEntry* ke(ci->second);
            if (ke->ref_trx() == 0)
            {
                assert(ke->ref_full_trx() == 0);
                delete ke;
                cert_index_.erase(ci);
            }
        }
    }
<<<<<<< HEAD

=======
    trx->set_last_depends_seqno(-1);
>>>>>>> 24f3481e
    return TEST_FAILED;
}

galera::Certification::TestResult
galera::Certification::do_test(TrxHandle* trx, bool store_keys)
{
    if (trx->version() != version_)
    {
        log_info << "trx protocol version: "
                 << trx->version()
                 << " does not match certification protocol version: "
                 << version_;
        return TEST_FAILED;
    }

    if (trx->last_seen_seqno() < initial_position_ ||
        trx->global_seqno() - trx->last_seen_seqno() > max_length_)
    {
        if (trx->last_seen_seqno() < initial_position_)
        {
            log_debug << "last seen seqno below limit for trx " << *trx;
        }

        if (trx->global_seqno() - trx->last_seen_seqno() > max_length_)
        {
            log_warn << "certification interval for trx " << *trx
                     << " exceeds the limit of " << max_length_;
        }

        return TEST_FAILED;
    }

    TestResult res(TEST_FAILED);
    switch (version_)
    {
    case 0:
        res = do_test_v0(trx, store_keys);
        break;
    case 1:
        res = do_test_v1(trx, store_keys);
        break;
    default:
        gu_throw_fatal << "certification test for version "
                       << version_ << " not implemented";
        throw;
    }

    if (store_keys == true && res == TEST_OK)
    {
        ++n_certified_;
        deps_dist_ += (trx->global_seqno() - trx->depends_seqno());
    }

    return res;
}


galera::Certification::Certification(const gu::Config& conf)
    :
    version_               (-1),
    trx_map_               (),
    cert_index_            (),
    deps_set_              (),
    mutex_                 (),
    trx_size_warn_count_   (0),
    initial_position_      (-1),
    position_              (-1),
    safe_to_discard_seqno_ (-1),
    last_pa_unsafe_        (-1),
    n_certified_           (0),
    deps_dist_             (0),

    /* The defaults below are deliberately not reflected in conf: people
     * should not know about these dangerous setting uless they read RTFM. */
    max_length_       (conf.get<long>("cert.max_length",
                                      max_length_default)),
    max_length_check_ (conf.get<unsigned long>("cert.max_length_check",
                                               max_length_check_default))
{ }


galera::Certification::~Certification()
{
    log_info << "cert index usage at exit "   << cert_index_.size();
    log_info << "cert trx map usage at exit " << trx_map_.size();
    log_info << "deps set usage at exit "     << deps_set_.size();
    log_info << "avg deps dist "              << get_avg_deps_dist();

    for_each(trx_map_.begin(), trx_map_.end(), PurgeAndDiscard(*this));
}


void galera::Certification::assign_initial_position(wsrep_seqno_t seqno,
<<<<<<< HEAD
                                                    int version)
=======
                                                    int           version)
>>>>>>> 24f3481e
{
    if (seqno >= position_)
    {
        for_each(trx_map_.begin(), trx_map_.end(), PurgeAndDiscard(*this));
        assert(cert_index_.size() == 0);
        trx_map_.clear();
    }
    else
    {
        log_warn << "moving position backwards: " << position_ << " -> "
                 << seqno;
        for_each(cert_index_.begin(), cert_index_.end(), DiscardRK());
        for_each(trx_map_.begin(), trx_map_.end(),
                 Unref2nd<TrxMap::value_type>());
        cert_index_.clear();
        trx_map_.clear();
    }

    log_info << "Assign initial position for certification: " << seqno
             << ", protocol version: " << version;

    gu::Lock lock(mutex_);
    initial_position_      = seqno;
    position_              = seqno;
    safe_to_discard_seqno_ = seqno;
    last_pa_unsafe_        = seqno;
    version_               = version;
}


galera::Certification::TestResult
galera::Certification::append_trx(TrxHandle* trx)
{
    // todo: enable when source id bug is fixed
    assert(trx->source_id() != WSREP_UUID_UNDEFINED);
    assert(trx->global_seqno() >= 0 && trx->local_seqno() >= 0);
    assert(trx->global_seqno() > position_);

    trx->ref();
    {
        gu::Lock lock(mutex_);

        if (gu_unlikely(trx->global_seqno() != position_ + 1))
        {
            // this is perfectly normal if trx is rolled back just after
            // replication, keeping the log though
            log_debug << "seqno gap, position: " << position_
                      << " trx seqno " << trx->global_seqno();
        }

        position_ = trx->global_seqno();

        if (gu_unlikely(!(position_ & max_length_check_) &&
                        (trx_map_.size() > static_cast<size_t>(max_length_))))
        {
            log_debug << "trx map size: " << trx_map_.size()
                      << " - check if status.last_committed is incrementing";

            const wsrep_seqno_t trim_seqno(position_ - max_length_);
            const wsrep_seqno_t stds(get_safe_to_discard_seqno_());

            if (trim_seqno > stds)
            {
                log_warn << "Attempt to trim certification index at "
                         << trim_seqno << ", above safe-to-discard: " << stds;
                purge_trxs_upto_(stds);
            }
            else
            {
                purge_trxs_upto_(trim_seqno);
            }
        }
    }

    const TestResult retval(test(trx));

    gu::Lock lock(mutex_);

    if (trx_map_.insert(
            std::make_pair(trx->global_seqno(), trx)).second == false)
        gu_throw_fatal << "duplicate trx entry " << *trx;

    deps_set_.insert(trx->last_seen_seqno());
    assert(deps_set_.size() <= trx_map_.size());
    trx->mark_certified();

    return retval;
}


galera::Certification::TestResult
galera::Certification::test(TrxHandle* trx, bool bval)
{
    assert(trx->global_seqno() >= 0 && trx->local_seqno() >= 0);

#if 0 /* REMOVE : this is taken care of in tests */
    if (bval == true)
    {
        // optimistic guess, cert test may adjust this to tighter value
        trx->set_depends_seqno(trx->last_seen_seqno());
    }
#endif
    const TestResult ret(do_test(trx, bval));

    if (gu_unlikely(ret != TEST_OK))
    {
        // make sure that last depends seqno is -1 for trxs that failed
        // certification
        trx->set_depends_seqno(WSREP_SEQNO_UNDEFINED);
    }

    return ret;
}


wsrep_seqno_t galera::Certification::get_safe_to_discard_seqno_() const
{
    wsrep_seqno_t retval;
    if (deps_set_.empty() == true)
    {
        retval = safe_to_discard_seqno_;
    }
    else
    {
        retval = (*deps_set_.begin()) - 1;
    }
    return retval;
}


void galera::Certification::purge_trxs_upto_(wsrep_seqno_t seqno)
{
    TrxMap::iterator lower_bound(trx_map_.lower_bound(seqno));
    for_each(trx_map_.begin(), lower_bound, PurgeAndDiscard(*this));
    trx_map_.erase(trx_map_.begin(), lower_bound);
    if (0 == ((trx_map_.size() + 1) % 10000))
    {
        log_debug << "trx map after purge: length: " << trx_map_.size()
                  << ", purge seqno " << seqno;
    }
}


void galera::Certification::set_trx_committed(TrxHandle* trx)
{
    assert(trx->global_seqno() >= 0 && trx->local_seqno() >= 0 &&
           trx->is_committed() == false);

    if (trx->is_certified() == true)
    {
        // trxs with depends_seqno == -1 haven't gone through
        // append_trx
        gu::Lock lock(mutex_);

        DepsSet::iterator i(deps_set_.find(trx->last_seen_seqno()));
        assert(i != deps_set_.end());

        if (deps_set_.size() == 1) safe_to_discard_seqno_ = *i;

        deps_set_.erase(i);
    }

    trx->mark_committed();
    trx->clear();
}

galera::TrxHandle* galera::Certification::get_trx(wsrep_seqno_t seqno)
{
    gu::Lock lock(mutex_);
    TrxMap::iterator i(trx_map_.find(seqno));

    if (i == trx_map_.end()) return 0;

    i->second->ref();

    return i->second;
}<|MERGE_RESOLUTION|>--- conflicted
+++ resolved
@@ -374,14 +374,8 @@
     }
     else
     {
-<<<<<<< HEAD
-        trx->set_depends_seqno(trx_map_.empty() ?
-                               position_ - 1    :
-                               trx_map_.begin()->second->global_seqno() - 1);
-=======
-        trx->set_last_depends_seqno(
+        trx->set_depends_seqno(
             trx_map_.begin()->second->global_seqno() - 1);
->>>>>>> 24f3481e
     }
 
     size_t offset(serial_size(*trx));
@@ -412,8 +406,7 @@
         }
     }
 
-    trx->set_last_depends_seqno(std::max(trx->last_depends_seqno(),
-                                         last_pa_unsafe_));
+    trx->set_depends_seqno(std::max(trx->depends_seqno(), last_pa_unsafe_));
 
     if (store_keys == true)
     {
@@ -463,11 +456,7 @@
             }
         }
     }
-<<<<<<< HEAD
-
-=======
-    trx->set_last_depends_seqno(-1);
->>>>>>> 24f3481e
+
     return TEST_FAILED;
 }
 
@@ -561,11 +550,7 @@
 
 
 void galera::Certification::assign_initial_position(wsrep_seqno_t seqno,
-<<<<<<< HEAD
-                                                    int version)
-=======
                                                     int           version)
->>>>>>> 24f3481e
 {
     if (seqno >= position_)
     {

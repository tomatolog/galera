--- conflicted
+++ resolved
@@ -29,9 +29,6 @@
             {
                 if (local_seqno > group_seqno)
                 {
-<<<<<<< HEAD
-                    log_fatal
-=======
                     // Local state sequence number is greater than group
                     // sequence number: states diverged on SST. We cannot
                     // move server forward (with local_seqno > group_seqno)
@@ -40,16 +37,12 @@
                     // then restart server, if he/she wish to continue:
                     close();
                     gu_throw_fatal
->>>>>>> 8daa05c0
                         << "Local state seqno (" << local_seqno
                         << ") is greater than group seqno (" <<group_seqno
                         << "): states diverged. Aborting to avoid potential "
                         << "data loss. Remove '" << state_file_
                         << "' file and restart if you wish to continue.";
-<<<<<<< HEAD
-
-=======
->>>>>>> 8daa05c0
+
                     abort();
                 }
 
@@ -554,14 +547,9 @@
 
     wsrep_seqno_t const first_needed(last_applied + 1);
 
-<<<<<<< HEAD
     std::string recv_addr (ist_receiver_.prepare(first_needed, last_needed,
                                                  protocol_version_, uuid_));
-=======
-    std::string recv_addr = ist_receiver_.prepare(
-        local_seqno + 1, group_seqno, protocol_version_);
     ist_prepared_ = true;
->>>>>>> 8daa05c0
 
     std::ostringstream os;
 
@@ -754,11 +742,6 @@
 
         st_.set(state_uuid_, STATE_SEQNO(), safe_to_bootstrap_);
 
-<<<<<<< HEAD
-        gu::Lock lock(closing_mutex_);
-
-        if (!closing_ && state_() > S_CLOSED)
-=======
         // If in the future someone will change the code above (and
         // the error handling at the GCS level), then the ENODATA error
         // will no longer be fatal. Therefore, we will need here
@@ -767,13 +750,10 @@
         // of one additional comparison is not an issue for system
         // performance:
 
-        if (ret != -ENODATA && state_() > S_CLOSING)
->>>>>>> 8daa05c0
-        {
-            if (!unsafe)
-            {
-                st_.mark_unsafe();
-            }
+        gu::Lock lock(closing_mutex_);
+
+        if (ret != -ENODATA && !closing_ && state_() > S_CLOSED)
+        {
             log_fatal << "State transfer request failed unrecoverably: "
                       << -ret << " (" << strerror(-ret) << "). Most likely "
                       << "it is due to inability to communicate with the "
@@ -782,7 +762,7 @@
         }
         else
         {
-            // connection is being closed, send failure is expected.
+            // connection is being closed, send failure is expected
             if (unsafe)
             {
                 st_.mark_safe();
@@ -805,15 +785,11 @@
 
     StateRequest* const req(prepare_state_request(sst_req, sst_req_len,
                                                   group_uuid, group_seqno));
-<<<<<<< HEAD
+
+    bool trivial = sst_is_trivial(sst_req, sst_req_len);
+
     gu::Lock sst_lock(sst_mutex_);
     sst_received_ = false;
-=======
-
-    bool trivial = sst_is_trivial(sst_req, sst_req_len);
-
-    gu::Lock lock(sst_mutex_);
->>>>>>> 8daa05c0
 
     // We must mark the state as the "unsafe" before SST because
     // the current state may be changed during execution of the SST
@@ -823,8 +799,7 @@
     // notify about the first data modification). On the other hand,
     // in cases where the full SST is not required and we want to
     // use IST, we need to save the current state - to prevent
-    // unnecessary SST after node restart (if IST fails before it
-    // starts applying transaction).
+    // unnecessary SST after node restart (if IST will be failed).
     // Therefore, we need to check whether the full state transfer
     // (SST) is required or not, before marking state as unsafe:
 
@@ -842,7 +817,27 @@
     // in the sst_received.
 
     sst_state_ = SST_WAIT;
-<<<<<<< HEAD
+
+    // We should not wait for completion of the SST or to handle it
+    // results if an error has occurred when sending the request:
+
+    long ret = send_state_request(req, unsafe);
+    if (ret < 0)
+    {
+        // If the state transfer request failed, then
+        // we need to close the IST receiver:
+        if (ist_prepared_)
+        {
+            ist_prepared_ = false;
+            (void)ist_receiver_.finished();
+        }
+        delete req;
+        return ret;
+    }
+
+    GU_DBUG_SYNC_WAIT("after_send_state_request");
+
+    state_.shift_to(S_JOINING);
     sst_seqno_ = WSREP_SEQNO_UNDEFINED;
 
     /* There are two places where we may need to adjust GCache.
@@ -856,37 +851,11 @@
         log_info << "Resetting GCache seqno map due to different histories.";
         gcache_.seqno_reset(gu::GTID(group_uuid, group_seqno));
     }
-=======
-
-    // We should not wait for completion of the SST or to handle it
-    // results if an error has occurred when sending the request:
-
-    long ret = send_state_request(req, unsafe);
-    if (ret < 0)
-    {
-        // If the state transfer request failed, then
-        // we need to close the IST receiver:
-        if (ist_prepared_)
-        {
-            ist_prepared_ = false;
-            (void)ist_receiver_.finished();
-        }
-        delete req;
-        return ret;
-    }
-
-    GU_DBUG_SYNC_WAIT("after_send_state_request");
-
-    state_.shift_to(S_JOINING);
-    /* while waiting for state transfer to complete is a good point
-     * to reset gcache, since it may involve some IO too */
-    gcache_.seqno_reset(to_gu_uuid(group_uuid), group_seqno);
->>>>>>> 8daa05c0
 
     if (sst_req_len != 0)
     {
 
-        if (trivial)
+        if (sst_is_trivial(sst_req, sst_req_len))
         {
             sst_uuid_  = group_uuid;
             sst_seqno_ = group_seqno;
@@ -930,7 +899,6 @@
         }
         else
         {
-<<<<<<< HEAD
             assert(sst_seqno_ >= 0);
 
             /* There are two places where we may need to adjust GCache.
@@ -952,14 +920,6 @@
 
             apply_monitor_.set_initial_position(WSREP_UUID_UNDEFINED, -1);
             apply_monitor_.set_initial_position(state_uuid_, sst_seqno_);
-=======
-            /* Update the proper seq-no so if there is need for IST (post SST)
-            and if IST fails before starting to apply transaction next restart
-            will not do a complete SST one more time. */
-            update_state_uuid (sst_uuid_, sst_seqno_);
-            apply_monitor_.set_initial_position(-1);
-            apply_monitor_.set_initial_position(sst_seqno_);
->>>>>>> 8daa05c0
 
             if (co_mode_ != CommitOrder::BYPASS)
             {
@@ -989,19 +949,15 @@
 
     if (req->ist_len() > 0)
     {
-<<<<<<< HEAD
-        // IST is prepared only with str proto ver 1 and above
         wsrep_seqno_t const ist_from(STATE_SEQNO() + 1);
-        if (ist_from <= group_seqno)
-=======
+
         // We should not do the IST when we left S_JOINING state
         // (for example, if we have lost the connection to the
         // network or we were evicted from the cluster) or when
         // SST was failed or cancelled:
 
         if (sst_state_ < SST_REQ_FAILED &&
-            state_() == S_JOINING && STATE_SEQNO() < group_seqno)
->>>>>>> 8daa05c0
+            state_() == S_JOINING && ist_from < group_seqno)
         {
             log_info << "Receiving IST: " << (group_seqno - STATE_SEQNO())
                      << " writesets, seqnos " << ist_from
@@ -1096,87 +1052,24 @@
 
 void ReplicatorSMM::recv_IST(void* recv_ctx)
 {
-<<<<<<< HEAD
     TrxHandlePtr txp;
     try
-=======
-    bool first= true;
-    while (true)
->>>>>>> 8daa05c0
     {
         bool exit_loop(false);
 
         while (exit_loop == false)
         {
+            /* If apply action fails then exception handler will mark
+            state as corrupted to start SST on next restart. */
             txp = ist_event_queue_.pop_front();
             if (gu_likely(txp != 0))
             {
-<<<<<<< HEAD
                 process_IST_writeset(recv_ctx, txp);
                 exit_loop = txp->exit_loop();
             }
             else
             {
                 break;
-=======
-                // Loop below will recieve and apply IST write-set(s). If apply
-                // fails then we should mark leave the state of server = unsafe
-                // in-order to initiate full SST on restart.
-                // This is important as failed apply may leave server data-dir
-                // in an inconsistent state and so incremental IST is not safe
-                // option.
-
-                // If the current position is defined (for example, when
-                // there were no SST before IST), then we need to change
-                // it to an undefined position before applying the first
-                // transaction, since during the application of transactions
-                // (or after the IST) server may fail:
-                if (first)
-                {
-                    first = false;
-                    wsrep_uuid_t  uuid;
-                    wsrep_seqno_t seqno;
-                    bool safe_to_boostrap;
-                    st_.get (uuid, seqno, safe_to_boostrap);
-                    if (seqno != WSREP_SEQNO_UNDEFINED)
-                    {
-                       st_.set (uuid, WSREP_SEQNO_UNDEFINED, safe_to_boostrap);
-                    }
-                }
-
-                assert(trx != 0);
-                TrxHandleLock lock(*trx);
-                // Verify checksum before applying. This is also required
-                // to synchronize with possible background checksum thread.
-                trx->verify_checksum();
-                if (trx->depends_seqno() == -1)
-                {
-                    ApplyOrder ao(*trx);
-                    apply_monitor_.self_cancel(ao);
-                    if (co_mode_ != CommitOrder::BYPASS)
-                    {
-                        CommitOrder co(*trx, co_mode_);
-                        commit_monitor_.self_cancel(co);
-                    }
-                }
-                else
-                {
-                    // replicating and certifying stages have been
-                    // processed on donor, just adjust states here
-                    trx->set_state(TrxHandle::S_REPLICATING);
-                    trx->set_state(TrxHandle::S_CERTIFYING);
-                    apply_trx(recv_ctx, trx);
-                    GU_DBUG_SYNC_WAIT("recv_IST_after_apply_trx");
-                }
-            }
-            else
-            {
-                // IST completed after applying n transactions where n can be 0.
-                // if recv_IST is called from async_recv then recv_IST may have
-                // return with 0 transaction applied.
-		// If n > 0 then state is marked as unsafe in if loop above.
-                return;
->>>>>>> 8daa05c0
             }
         }
     }

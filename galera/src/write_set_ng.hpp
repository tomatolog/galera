--- conflicted
+++ resolved
@@ -198,14 +198,8 @@
             void read_buf (const gu::Buf& buf)
             {
                 ver_ = version(buf);
-<<<<<<< HEAD
-                ptr_ =
-                    reinterpret_cast<gu::byte_t*>(const_cast<void*>(buf.ptr));
+                ptr_ = static_cast<gu::byte_t*>(const_cast<void*>(buf.ptr));
                 gu_trace(size_ = check_size (ver_, ptr_, buf.size));
-=======
-                ptr_ = static_cast<gu::byte_t*>(const_cast<void*>(buf.ptr));
-                size_ = check_size (ver_, ptr_, buf.size);
->>>>>>> e55d5186
                 Checksum::verify(ver_, ptr_, size_);
             }
 
@@ -250,16 +244,16 @@
 
             uint16_t         flags() const
             {
-                return gu::gtoh(
-                    *(reinterpret_cast<const uint16_t*>(ptr_ + V3_FLAGS_OFF))
-                    );
+                uint16_t ret;
+                gu::unserialize2(ptr_, V3_FLAGS_OFF, ret);
+                return ret;
             }
 
             uint16_t         pa_range() const
             {
-                return gu::gtoh(
-                    *(reinterpret_cast<const uint16_t*>(ptr_ + V3_PA_RANGE_OFF))
-                    );
+                uint16_t ret;
+                gu::unserialize2(ptr_, V3_PA_RANGE_OFF, ret);
+                return ret;
             }
 
             wsrep_seqno_t    last_seen() const
@@ -276,29 +270,33 @@
 
             long long        timestamp() const
             {
-                return gu::gtoh(
-                    *(reinterpret_cast<const uint64_t*>(ptr_+ V3_TIMESTAMP_OFF))
-                    );
+                long long ret;
+                gu::unserialize8(ptr_, V3_TIMESTAMP_OFF, ret);
+                return ret;
             }
 
             const wsrep_uuid_t& source_id() const
             {
+                /* This one is tricky. I would not like to create a copy
+                 * of 16 bytes for the sole purpose of referencing it when
+                 * alignment in the buffer is already guaranteed */
+                assert(uintptr_t(ptr_ + V3_SOURCE_ID_OFF)%GU_WORD_BYTES == 0);
                 return *(reinterpret_cast<const wsrep_uuid_t*>
                          (ptr_ + V3_SOURCE_ID_OFF));
             }
 
-            wsrep_trx_id_t conn_id() const
-            {
-                return gu::gtoh(
-                    *(reinterpret_cast<const uint64_t*>(ptr_ + V3_CONN_ID_OFF))
-                    );
+            wsrep_conn_id_t conn_id() const
+            {
+                wsrep_conn_id_t ret;
+                gu::unserialize8(ptr_, V3_CONN_ID_OFF, ret);
+                return ret;
             }
 
             wsrep_trx_id_t trx_id() const
             {
-                return gu::gtoh(
-                    *(reinterpret_cast<const uint64_t*>(ptr_ + V3_TRX_ID_OFF))
-                    );
+                wsrep_trx_id_t ret;
+                gu::unserialize8(ptr_, V3_TRX_ID_OFF, ret);
+                return ret;
             }
 
             const gu::byte_t* payload() const
@@ -423,9 +421,9 @@
 
             wsrep_seqno_t seqno_priv() const
             {
-                return gu::gtoh(
-                    *(reinterpret_cast<const uint64_t*>(ptr_+ V3_LAST_SEEN_OFF))
-                    );
+                wsrep_seqno_t ret;
+                gu::unserialize8(ptr_, V3_LAST_SEEN_OFF, ret);
+                return ret;
             }
 
             static void
@@ -500,13 +498,8 @@
             data_  (reserved + reserved_size, reserved_size*5, dbn_, dver, rsv),
             /* 2/8 of reserved goes to unordered set  */
             ubn_   (base_name_),
-<<<<<<< HEAD
-            unrd_  (reserved + reserved_size*6, reserved_size*2, ubn_, uver),
-            /* annotation set is always dynamically allocated */
-=======
             unrd_  (reserved + reserved_size*6, reserved_size*2, ubn_, uver,rsv),
             /* annotation set is not allocated unless requested */
->>>>>>> e55d5186
             abn_   (base_name_),
             annt_  (NULL),
             left_  (max_size - keys_.size() - data_.size() - unrd_.size()
@@ -728,7 +721,6 @@
 
             header_.read_buf (buf);
             size_ = buf.size;
-<<<<<<< HEAD
         }
 
         /*
@@ -740,10 +732,7 @@
         void read_buf (const gu::Buf& buf, ssize_t const st = SIZE_THRESHOLD)
         {
             read_header (buf);
-            init (st);
-=======
             gu_trace(init(st));
->>>>>>> e55d5186
         }
 
         void read_buf (const void* const ptr, ssize_t const len,

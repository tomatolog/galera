--- conflicted
+++ resolved
@@ -451,64 +451,21 @@
 
 
 extern "C"
-<<<<<<< HEAD
 wsrep_status_t galera_assign_read_view(wsrep_t*           const  gh,
                                        wsrep_ws_handle_t* const  handle,
                                        const wsrep_gtid_t* const rv)
 {
     return WSREP_NOT_IMPLEMENTED;
-=======
-wsrep_status_t galera_interim_commit (wsrep_t*            gh,
-                                      wsrep_ws_handle_t*  ws_handle)
-{
-    assert(gh != 0);
-    assert(gh->ctx != 0);
-
-    REPL_CLASS * repl(reinterpret_cast< REPL_CLASS * >(gh->ctx));
-    TrxHandle* trx(get_local_trx(repl, ws_handle, false));
-
-    if (trx == 0)
-    {
-        log_debug << "trx " << ws_handle->trx_id << " not found";
-        return WSREP_OK;
-    }
-
-    wsrep_status_t retval;
-
-    try
-    {
-        TrxHandleLock lock(*trx);
-        retval = repl->interim_commit(trx);
-    }
-    catch (std::exception& e)
-    {
-        log_error << e.what();
-        retval = WSREP_NODE_FAIL;
-    }
-    catch (...)
-    {
-        log_fatal << "non-standard exception";
-        retval = WSREP_FATAL;
-    }
-
-    repl->unref_local_trx(trx);
-
-    return retval;
->>>>>>> 8daa05c0
-}
-
-
-extern "C"
-<<<<<<< HEAD
-wsrep_status_t galera_pre_commit(wsrep_t*           const gh,
+}
+
+
+extern "C"
+wsrep_status_t galera_replicate_pre_commit(
+                                 wsrep_t*           const gh,
                                  wsrep_conn_id_t    const conn_id,
                                  wsrep_ws_handle_t* const trx_handle,
                                  uint32_t           const flags,
                                  wsrep_trx_meta_t*  const meta)
-=======
-wsrep_status_t galera_post_commit (wsrep_t*            gh,
-                                   wsrep_ws_handle_t*  ws_handle)
->>>>>>> 8daa05c0
 {
     assert(gh != 0);
     assert(gh->ctx != 0);
@@ -620,50 +577,6 @@
 
 
 extern "C"
-wsrep_status_t galera_post_rollback(wsrep_t*            gh,
-                                    wsrep_ws_handle_t*  ws_handle)
-{
-    assert(gh != 0);
-    assert(gh->ctx != 0);
-
-    REPL_CLASS * repl(reinterpret_cast< REPL_CLASS * >(gh->ctx));
-    TrxHandle* trx(get_local_trx(repl, ws_handle, false));
-
-    if (trx == 0)
-    {
-        log_debug << "trx " << ws_handle->trx_id << " not found";
-        assert(0);
-        return WSREP_OK;
-    }
-
-    wsrep_status_t retval;
-
-    try
-    {
-        TrxHandleLock lock(*trx);
-        retval = repl->post_rollback(trx);
-    }
-    catch (std::exception& e)
-    {
-        log_error << e.what();
-        retval = WSREP_NODE_FAIL;
-    }
-    catch (...)
-    {
-        log_fatal << "non-standard exception";
-        retval = WSREP_FATAL;
-    }
-
-    assert(WSREP_OK == retval);
-    return retval;
-}
-
-
-extern "C"
-<<<<<<< HEAD
-wsrep_status_t galera_release(wsrep_t*            gh,
-                              wsrep_ws_handle_t*  ws_handle)
-=======
 wsrep_status_t galera_replicate(wsrep_t*           const gh,
                                 wsrep_conn_id_t    const conn_id,
                                 wsrep_ws_handle_t* const trx_handle,
@@ -673,34 +586,69 @@
     assert(gh != 0);
     assert(gh->ctx != 0);
 
-    if (meta != 0)
-    {
-        meta->gtid = WSREP_GTID_UNDEFINED;
-        meta->depends_on = WSREP_SEQNO_UNDEFINED;
-    }
-
     REPL_CLASS * repl(reinterpret_cast< REPL_CLASS * >(gh->ctx));
 
     TrxHandle* trx(get_local_trx(repl, trx_handle, /*rbr_data != 0*/ false));
 
-    if (trx == 0)
-    {
+    // TRX_START and ROLLBACK flags should not be set together
+    assert((flags & (WSREP_FLAG_TRX_START | WSREP_FLAG_ROLLBACK))
+           != (WSREP_FLAG_TRX_START | WSREP_FLAG_ROLLBACK));
+
+    if (gu_unlikely(trx == 0))
+    {
+        if (meta != 0)
+        {
+            meta->gtid       = WSREP_GTID_UNDEFINED;
+            meta->depends_on = WSREP_SEQNO_UNDEFINED;
+            meta->stid.node  = repl->source_id();
+            meta->stid.trx   = -1;
+        }
         // no data to replicate
         return WSREP_OK;
     }
 
+    assert(trx->trx_id() != uint64_t(-1));
+
+    if (meta != 0)
+    {
+        meta->gtid       = WSREP_GTID_UNDEFINED;
+        meta->depends_on = WSREP_SEQNO_UNDEFINED;
+        meta->stid.node  = trx->source_id();
+        meta->stid.trx   = trx->trx_id();
+    }
+
     wsrep_status_t retval;
 
     try
     {
         TrxHandleLock lock(*trx);
+
         trx->set_conn_id(conn_id);
-        trx->set_flags(TrxHandle::wsrep_flags_to_trx_flags(flags));
-
-        retval = repl->replicate(trx, meta);
-
-        assert((!(retval == WSREP_OK || retval == WSREP_BF_ABORT) ||
-                trx->global_seqno() > 0));
+
+        trx->set_flags(trx->flags() |
+                       TrxHandle::wsrep_flags_to_trx_flags(flags));
+
+        retval = repl->replicate(trx->get_shared_ptr(), meta);
+
+        if (meta)
+        {
+            if (trx->write_set_in().size() > 0)
+            {
+                assert(meta->gtid.seqno > 0);
+                assert(meta->gtid.seqno == trx->global_seqno());
+                assert(meta->depends_on == trx->depends_seqno());
+            }
+            else
+            {
+                assert(meta->gtid.seqno == WSREP_SEQNO_UNDEFINED);
+                assert(meta->depends_on == WSREP_SEQNO_UNDEFINED);
+            }
+        }
+
+        assert(trx->trx_id() == meta->stid.trx);
+        assert(!(retval == WSREP_OK || retval == WSREP_BF_ABORT) ||
+               (trx->global_seqno() > 0));
+
     }
     catch (gu::Exception& e)
     {
@@ -722,10 +670,9 @@
         retval = WSREP_FATAL;
     }
 
-    repl->unref_local_trx(trx);
-
     return retval;
 }
+
 
 extern "C"
 wsrep_status_t galera_pre_commit(wsrep_t*           const gh,
@@ -733,33 +680,30 @@
                                  wsrep_ws_handle_t* const trx_handle,
                                  uint32_t           const flags,
                                  wsrep_trx_meta_t*  const meta)
->>>>>>> 8daa05c0
-{
-    assert(gh != 0);
-    assert(gh->ctx != 0);
-
-<<<<<<< HEAD
-=======
+{
+    assert(gh != 0);
+    assert(gh->ctx != 0);
+
     REPL_CLASS * repl(reinterpret_cast< REPL_CLASS * >(gh->ctx));
 
     TrxHandle* trx(get_local_trx(repl, trx_handle, /*rbr_data != 0*/ false));
 
-    if (trx == 0)
-    {
-        // no data to replicate
-        return WSREP_OK;
-    }
+    assert(trx != 0);
 
     wsrep_status_t retval;
 
     try
     {
         TrxHandleLock lock(*trx);
+
         assert(trx->last_seen_seqno() >= 0);
-        retval = repl->pre_commit(trx, meta);
-
-        assert(retval == WSREP_OK || retval == WSREP_TRX_FAIL ||
-               retval == WSREP_BF_ABORT || retval == WSREP_PRECOMMIT_ABORT);
+        retval = repl->pre_commit(trx->get_shared_ptr(), meta);
+        if (meta) assert(meta->depends_on >= 0 || retval != WSREP_OK);
+
+        assert(retval == WSREP_OK ||       // success
+               retval == WSREP_TRX_FAIL || // cert failure
+               retval == WSREP_BF_ABORT || // BF abort
+               retval == WSREP_CONN_FAIL); // not in joined/synced state
     }
     catch (gu::Exception& e)
     {
@@ -781,28 +725,141 @@
         retval = WSREP_FATAL;
     }
 
-    repl->unref_local_trx(trx);
-
     return retval;
 }
 
-extern "C"
-wsrep_status_t galera_replicate_pre_commit(wsrep_t*           const gh,
-                                           wsrep_conn_id_t    const conn_id,
-                                           wsrep_ws_handle_t* const trx_handle,
-                                           uint32_t           const flags,
-                                           wsrep_trx_meta_t*  const meta)
-{
-    assert(gh != 0);
-    assert(gh->ctx != 0);
-
-    if (meta != 0)
-    {
-        meta->gtid = WSREP_GTID_UNDEFINED;
-        meta->depends_on = WSREP_SEQNO_UNDEFINED;
-    }
-
->>>>>>> 8daa05c0
+
+extern "C"
+wsrep_status_t galera_interim_commit (wsrep_t*            gh,
+                                      wsrep_ws_handle_t*  trx_handle)
+{
+    assert(gh != 0);
+    assert(gh->ctx != 0);
+
+    REPL_CLASS * repl(reinterpret_cast< REPL_CLASS * >(gh->ctx));
+
+    TrxHandle* trx(get_local_trx(repl, trx_handle, /*rbr_data != 0*/ false));
+
+    assert(trx != 0);
+
+    wsrep_status_t retval;
+
+    try
+    {
+        TrxHandleLock lock(*trx);
+
+        assert(trx->last_seen_seqno() >= 0);
+        retval = repl->interim_commit(trx);
+    }
+    catch (gu::Exception& e)
+    {
+        log_error << e.what();
+
+        if (e.get_errno() == EMSGSIZE)
+            retval = WSREP_SIZE_EXCEEDED;
+        else
+            retval = WSREP_NODE_FAIL;
+    }
+    catch (std::exception& e)
+    {
+        log_error << e.what();
+        retval = WSREP_NODE_FAIL;
+    }
+    catch (...)
+    {
+        log_fatal << "non-standard exception";
+        retval = WSREP_FATAL;
+    }
+
+
+    return retval;
+}
+
+
+extern "C"
+wsrep_status_t galera_applier_pre_commit(wsrep_t*   gh,
+                                         void*      trx_handle)
+{
+    assert(gh != 0);
+    assert(gh->ctx != 0);
+
+    REPL_CLASS * repl(reinterpret_cast< REPL_CLASS * >(gh->ctx));
+    return repl->applier_pre_commit(trx_handle);
+}
+
+
+extern "C"
+wsrep_status_t galera_applier_interim_commit(wsrep_t*  gh,
+                                             void*     trx_handle)
+{
+    assert(gh != 0);
+    assert(gh->ctx != 0);
+
+    REPL_CLASS * repl(reinterpret_cast< REPL_CLASS * >(gh->ctx));
+    return repl->applier_interim_commit(trx_handle);
+}
+
+
+extern "C"
+wsrep_status_t galera_applier_post_commit(wsrep_t*  gh,
+                                          void*     trx_handle)
+{
+    assert(gh != 0);
+    assert(gh->ctx != 0);
+
+    REPL_CLASS * repl(reinterpret_cast< REPL_CLASS * >(gh->ctx));
+    return repl->applier_post_commit(trx_handle);
+}
+
+
+
+extern "C"
+wsrep_status_t galera_post_rollback(wsrep_t*            gh,
+                                    wsrep_ws_handle_t*  ws_handle)
+{
+    assert(gh != 0);
+    assert(gh->ctx != 0);
+
+    REPL_CLASS * repl(reinterpret_cast< REPL_CLASS * >(gh->ctx));
+    TrxHandle* trx(get_local_trx(repl, ws_handle, false));
+
+    if (trx == 0)
+    {
+        log_debug << "trx " << ws_handle->trx_id << " not found";
+        assert(0);
+        return WSREP_OK;
+    }
+
+    wsrep_status_t retval;
+
+    try
+    {
+        TrxHandleLock lock(*trx);
+        retval = repl->post_rollback(trx);
+    }
+    catch (std::exception& e)
+    {
+        log_error << e.what();
+        retval = WSREP_NODE_FAIL;
+    }
+    catch (...)
+    {
+        log_fatal << "non-standard exception";
+        retval = WSREP_FATAL;
+    }
+
+    assert(WSREP_OK == retval);
+    return retval;
+}
+
+
+extern "C"
+wsrep_status_t galera_release(wsrep_t*            gh,
+                              wsrep_ws_handle_t*  ws_handle)
+{
+    assert(gh != 0);
+    assert(gh->ctx != 0);
+
     REPL_CLASS * repl(reinterpret_cast< REPL_CLASS * >(gh->ctx));
     TrxHandle* trx(get_local_trx(repl, ws_handle, false));
 
@@ -852,39 +909,6 @@
     }
 
     return retval;
-}
-
-extern "C"
-wsrep_status_t galera_applier_pre_commit(wsrep_t*   gh,
-                                         void*      trx_handle)
-{
-    assert(gh != 0);
-    assert(gh->ctx != 0);
-
-    REPL_CLASS * repl(reinterpret_cast< REPL_CLASS * >(gh->ctx));
-    return repl->applier_pre_commit(trx_handle);
-}
-
-extern "C"
-wsrep_status_t galera_applier_interim_commit(wsrep_t*  gh,
-                                             void*     trx_handle)
-{
-    assert(gh != 0);
-    assert(gh->ctx != 0);
-
-    REPL_CLASS * repl(reinterpret_cast< REPL_CLASS * >(gh->ctx));
-    return repl->applier_interim_commit(trx_handle);
-}
-
-extern "C"
-wsrep_status_t galera_applier_post_commit(wsrep_t*  gh,
-                                          void*     trx_handle)
-{
-    assert(gh != 0);
-    assert(gh->ctx != 0);
-
-    REPL_CLASS * repl(reinterpret_cast< REPL_CLASS * >(gh->ctx));
-    return repl->applier_post_commit(trx_handle);
 }
 
 extern "C"
@@ -1513,19 +1537,14 @@
     &galera_connect,
     &galera_disconnect,
     &galera_recv,
-<<<<<<< HEAD
     &galera_assign_read_view,
-    &galera_pre_commit,
-=======
+    &galera_replicate_pre_commit,
     &galera_replicate,
     &galera_pre_commit,
-    &galera_replicate_pre_commit,
     &galera_interim_commit,
-    &galera_post_commit,
     &galera_applier_pre_commit,
     &galera_applier_interim_commit,
     &galera_applier_post_commit,
->>>>>>> 8daa05c0
     &galera_post_rollback,
     &galera_release,
     &galera_replay_trx,

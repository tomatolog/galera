//
// Copyright (C) 2010-2016 Codership Oy <info@codership.com>
//

#ifndef GALERA_REPLICATOR_HPP
#define GALERA_REPLICATOR_HPP

#include "wsrep_api.h"
#include "galera_exception.hpp"
#include "trx_handle.hpp"

struct gcs_action;

#include <gu_config.hpp>
#include <string>

namespace galera
{
    class Statement;
    class RowId;

    //! @class Galera
    //
    // @brief Abstract Galera replicator interface

    class Replicator
    {
    public:

        struct Param
        {
            static std::string const debug_log;
#ifdef GU_DBUG_ON
            static std::string const dbug;
            static std::string const signal;
#endif // GU_DBUG_ON
        };

        static const char* const TRIVIAL_SST;

        typedef enum
        {
            S_DESTROYED,
            S_CLOSED,
            S_CONNECTED,
            S_JOINING,
            S_JOINED,
            S_SYNCED,
            S_DONOR
        } State;

        Replicator() { }
        virtual ~Replicator() { }
        virtual wsrep_status_t connect(const std::string& cluster_name,
                                       const std::string& cluster_url,
                                       const std::string& state_donor,
                                       bool               bootstrap) = 0;
        virtual wsrep_status_t close() = 0;
        virtual wsrep_status_t async_recv(void* recv_ctx) = 0;

        virtual int trx_proto_ver() const = 0;
        virtual int repl_proto_ver() const = 0;

        virtual TrxHandlePtr get_local_trx(wsrep_trx_id_t, bool) = 0;
        virtual void discard_local_trx(TrxHandle* trx_id) = 0;

        virtual TrxHandlePtr local_conn_trx(wsrep_conn_id_t conn_id,
                                            bool            create) = 0;
        virtual void discard_local_conn_trx(wsrep_conn_id_t conn_id) = 0;
        virtual void discard_local_conn(wsrep_conn_id_t conn_id) = 0;

<<<<<<< HEAD
        virtual wsrep_status_t replicate(TrxHandlePtr& trx,
                                         wsrep_trx_meta_t* meta) = 0;
        virtual wsrep_status_t pre_commit(TrxHandlePtr& trx,
                                          wsrep_trx_meta_t* meta) =0;
=======
        virtual wsrep_status_t replicate(TrxHandle* trx, wsrep_trx_meta_t*) = 0;
        virtual wsrep_status_t pre_commit(TrxHandle* trx, wsrep_trx_meta_t*) =0;
        virtual wsrep_status_t interim_commit(TrxHandle* trx) = 0;
        virtual wsrep_status_t post_commit(TrxHandle* trx) = 0;
>>>>>>> 8daa05c0
        virtual wsrep_status_t post_rollback(TrxHandle* trx) = 0;
        virtual wsrep_status_t release_commit(TrxHandle* trx) = 0;
        virtual wsrep_status_t release_rollback(TrxHandle* trx) = 0;
        virtual wsrep_status_t replay_trx(TrxHandlePtr& trx,
                                          void*         replay_ctx) = 0;
        virtual void abort_trx(TrxHandle* trx) = 0;
        virtual wsrep_status_t sync_wait(wsrep_gtid_t* upto,
                                         int           tout,
                                         wsrep_gtid_t* gtid) = 0;
        virtual wsrep_status_t last_committed_id(wsrep_gtid_t* gtid) = 0;
        virtual wsrep_status_t to_isolation_begin(TrxHandlePtr& trx,
                                                  wsrep_trx_meta_t*) = 0;
        virtual wsrep_status_t to_isolation_end(TrxHandlePtr& trx,
                                                const wsrep_buf_t* err) = 0;
        virtual wsrep_status_t preordered_collect(wsrep_po_handle_t& handle,
                                                  const struct wsrep_buf* data,
                                                  size_t                  count,
                                                  bool                copy) = 0;
        virtual wsrep_status_t preordered_commit(wsrep_po_handle_t&  handle,
                                                 const wsrep_uuid_t& source,
                                                 uint64_t            flags,
                                                 int                 pa_range,
                                                 bool                commit) =0;
        virtual wsrep_status_t sst_sent(const wsrep_gtid_t& state_id,
                                        int                 rcode) = 0;
        virtual wsrep_status_t sst_received(const wsrep_gtid_t& state_id,
                                            const wsrep_buf_t*  state,
                                            int                 rcode) = 0;

        // action source interface
        virtual void process_trx(void* recv_ctx,
                                 const TrxHandlePtr& trx) = 0;
        virtual void process_commit_cut(wsrep_seqno_t seq,
                                        wsrep_seqno_t seqno_l) = 0;
        virtual void process_conf_change(void*                    recv_ctx,
                                         const struct gcs_action& cc) = 0;
        virtual void process_state_req(void* recv_ctx, const void* req,
                                       size_t req_size,
                                       wsrep_seqno_t seqno_l,
                                       wsrep_seqno_t donor_seq) = 0;
        virtual void process_join(wsrep_seqno_t seqno, wsrep_seqno_t seqno_l) =0;
        virtual void process_sync(wsrep_seqno_t seqno_l) = 0;

        virtual const struct wsrep_stats_var* stats_get() = 0;
        virtual void                          stats_reset() = 0;
        virtual void fetch_pfs_info(wsrep_node_info_t* nodes, uint32_t size) = 0;
        // static void stats_free(struct wsrep_stats_var*) must be declared in
        // the child class

        /*! @throws NotFound */
        virtual void        param_set (const std::string& key,
                                       const std::string& value) = 0;

        /*! @throws NotFound */
        virtual std::string param_get (const std::string& key) const = 0;

        virtual const gu::Config& params() const = 0;

        virtual wsrep_seqno_t pause()  = 0;
        virtual void          resume() = 0;

        virtual void          desync() = 0;
        virtual void          resync() = 0;

        virtual const wsrep_uuid_t& source_id() const = 0;

        virtual void cancel_seqnos(wsrep_seqno_t seqno_l,
                                   wsrep_seqno_t seqno_g) = 0;
        virtual bool corrupt() const = 0;

    protected:

        static void register_params(gu::Config&);

    };
}

#endif // GALERA_REPLICATOR_HPP<|MERGE_RESOLUTION|>--- conflicted
+++ resolved
@@ -69,17 +69,11 @@
         virtual void discard_local_conn_trx(wsrep_conn_id_t conn_id) = 0;
         virtual void discard_local_conn(wsrep_conn_id_t conn_id) = 0;
 
-<<<<<<< HEAD
         virtual wsrep_status_t replicate(TrxHandlePtr& trx,
                                          wsrep_trx_meta_t* meta) = 0;
         virtual wsrep_status_t pre_commit(TrxHandlePtr& trx,
                                           wsrep_trx_meta_t* meta) =0;
-=======
-        virtual wsrep_status_t replicate(TrxHandle* trx, wsrep_trx_meta_t*) = 0;
-        virtual wsrep_status_t pre_commit(TrxHandle* trx, wsrep_trx_meta_t*) =0;
         virtual wsrep_status_t interim_commit(TrxHandle* trx) = 0;
-        virtual wsrep_status_t post_commit(TrxHandle* trx) = 0;
->>>>>>> 8daa05c0
         virtual wsrep_status_t post_rollback(TrxHandle* trx) = 0;
         virtual wsrep_status_t release_commit(TrxHandle* trx) = 0;
         virtual wsrep_status_t release_rollback(TrxHandle* trx) = 0;

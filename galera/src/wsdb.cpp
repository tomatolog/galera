--- conflicted
+++ resolved
@@ -32,18 +32,16 @@
 galera::Wsdb::Wsdb()
     :
     trx_pool_  (TrxHandle::LOCAL_STORAGE_SIZE(), 512, "LocalTrxHandle"),
-    trx_map_     (),
+    trx_map_   (),
     conn_trx_map_(),
 #ifdef HAVE_PSI_INTERFACE
     trx_mutex_   (WSREP_PFS_INSTR_TAG_WSDB_TRX_MUTEX),
-#else
-    trx_mutex_   (),
-#endif /* HAVE_PSI_INTERFACE */
-    conn_map_    (),
-#ifdef HAVE_PSI_INTERFACE
+    conn_map_  (),
     conn_mutex_  (WSREP_PFS_INSTR_TAG_WSDB_CONN_MUTEX)
 #else
-    conn_mutex_  ()
+    trx_mutex_ (),
+    conn_map_  (),
+    conn_mutex_()
 #endif /* HAVE_PSI_INTERFACE */
 {}
 
@@ -56,94 +54,33 @@
 
 #ifndef NDEBUG
     std::cerr << *this;
-<<<<<<< HEAD
     assert(trx_map_.size() == 0);
     assert(conn_map_.size() == 0);
 #endif // !NDEBUG
 }
 
 inline galera::TrxHandlePtr
-=======
-#else
-    for_each(trx_map_.begin(), trx_map_.end(), Unref2nd<TrxMap::value_type>());
-    for_each(conn_trx_map_.begin(),
-             conn_trx_map_.end(),
-             Unref2nd<ConnTrxMap::value_type>());
-#endif // !NDEBUG
-}
-
-
-inline galera::TrxHandle*
-galera::Wsdb::find_trx(wsrep_trx_id_t const trx_id)
-{
-    gu::Lock lock(trx_mutex_);
-
-    galera::TrxHandle* trx;
-    /* trx-id = 0 is safe-guard condition.
-    trx-id is generally assigned from thd->query-id
-    and query-id default is 0. If background thread
-    try to assign set wsrep_next_trx_id before setting
-    query-id we will hit the said assert. */
-    assert(trx_id != 0);
-
-    if (trx_id != wsrep_trx_id_t(-1))
-    {
-        /* trx_id is valid and valid ids are unique.
-        Search for valid trx_id in trx_id -> trx map. */
-        TrxMap::iterator const i(trx_map_.find(trx_id));
-        trx = (trx_map_.end() == i ? NULL : i->second);
-    }
-    else
-    {
-        /* trx_id is default so search for repsective connection id
-        in connection-transaction map. */
-        pthread_t const id = pthread_self();
-        ConnTrxMap::iterator const i(conn_trx_map_.find(id));
-        trx = (conn_trx_map_.end() == i ? NULL : i->second);
-    }
-
-    return (trx);
-}
-
-
-inline galera::TrxHandle*
->>>>>>> 8daa05c0
 galera::Wsdb::create_trx(const TrxHandle::Params& params,
                          const wsrep_uuid_t&  source_id,
                          wsrep_trx_id_t const trx_id)
 {
-<<<<<<< HEAD
     TrxHandlePtr trx(new_trx(params, source_id, trx_id));
+
+    if (trx_id == wsrep_trx_id_t(-1))
+    {
+        /* trx_id is default so add trx object to connection map
+        that is maintained based on pthread_id (alias for connection_id). */
+        std::pair<ConnTrxMap::iterator, bool> i
+            (conn_trx_map_.insert(std::make_pair(pthread_self(), trx)));
+        if (gu_unlikely(i.second == false)) gu_throw_fatal;
+
+        return i.first->second;
+    }
 
     std::pair<TrxMap::iterator, bool> i(trx_map_.insert(std::make_pair(trx_id, trx)));
     if (gu_unlikely(i.second == false)) gu_throw_fatal;
-=======
-    TrxHandle* trx(TrxHandle::New(trx_pool_, params, source_id, -1, trx_id));
-
-    gu::Lock lock(trx_mutex_);
-
-    galera::TrxHandle* trx_ref;
-    if (trx_id != wsrep_trx_id_t(-1))
-    {
-        /* trx_id is valid add it to trx-map as valid trx_id is unique
-        accross connections. */
-        std::pair<TrxMap::iterator, bool> i
-            (trx_map_.insert(std::make_pair(trx_id, trx)));
-        if (gu_unlikely(i.second == false)) gu_throw_fatal;
-        trx_ref = i.first->second;
-    }
-    else
-    {
-        /* trx_id is default so add trx object to connection map
-        that is maintained based on pthread_id (alias for connection_id). */
-         std::pair<ConnTrxMap::iterator, bool> i
-             (conn_trx_map_.insert(std::make_pair(pthread_self(), trx)));
-        if (gu_unlikely(i.second == false)) gu_throw_fatal;
-        trx_ref = i.first->second;
-    }
->>>>>>> 8daa05c0
-
-    return (trx_ref);
+
+    return i.first->second;
 }
 
 
@@ -154,6 +91,25 @@
                       bool const               create)
 {
     gu::Lock lock(trx_mutex_);
+
+    if (trx_id == wsrep_trx_id_t(-1))
+    {
+        /* trx_id is default so search for repsective connection id
+        in connection-transaction map. */
+        pthread_t const id = pthread_self();
+        ConnTrxMap::iterator const i(conn_trx_map_.find(id));
+        if (i == conn_trx_map_.end() && create)
+        {
+            return create_trx(params, source_id, trx_id);
+        }
+        else if (i == conn_trx_map_.end())
+        {
+            return TrxHandlePtr();
+        }
+
+        return i->second;
+    }
+
     TrxMap::iterator const i(trx_map_.find(trx_id));
     if (i == trx_map_.end() && create)
     {
@@ -222,28 +178,21 @@
 void galera::Wsdb::discard_trx(wsrep_trx_id_t trx_id)
 {
     gu::Lock lock(trx_mutex_);
-    if (trx_id != wsrep_trx_id_t(-1))
-    {
-<<<<<<< HEAD
-        trx_map_.erase(i);
-=======
-        TrxMap::iterator i;
-        if ((i = trx_map_.find(trx_id)) != trx_map_.end())
-        {
-            i->second->unref();
-            trx_map_.erase(i);
-        }
-    }
-    else
+    TrxMap::iterator i;
+
+    if (trx_id == wsrep_trx_id_t(-1))
     {
         ConnTrxMap::iterator i;
         pthread_t id = pthread_self();
         if ((i = conn_trx_map_.find(id)) != conn_trx_map_.end())
         {
-            i->second->unref();
             conn_trx_map_.erase(i);
         }
->>>>>>> 8daa05c0
+    }
+
+    if ((i = trx_map_.find(trx_id)) != trx_map_.end())
+    {
+        trx_map_.erase(i);
     }
 }
 

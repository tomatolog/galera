#!/bin/bash

if test -z "$MYSQL_SRC"
then
    echo "MYSQL_SRC variable pointing at MySQL/wsrep sources is not set. Can't continue."
    exit -1
fi

use_mysql_5.1_sources()
{
    MYSQL_MAJOR="5.1"
<<<<<<< HEAD
=======
    export MYSQL_5_1=$MYSQL_MAJOR # for DEB build
>>>>>>> 3e547b1d
    MYSQL_VER=`grep AC_INIT $MYSQL_SRC/configure.in | awk -F '[' '{ print $3 }' | awk -F ']' '{ print $1 }'`
}
use_mariadb_5.1_sources()
{
    MYSQL_MAJOR="5.1"
<<<<<<< HEAD
=======
    export MYSQL_5_1=$MYSQL_MAJOR # for DEB build
>>>>>>> 3e547b1d
    MYSQL_VER=`grep AC_INIT configure.in | awk -F '[' '{ print $3 }' | awk -F ']' '{ print $1 }'`
}
use_mysql_5.5_sources()
{
    MYSQL_MAJOR="5.5"
<<<<<<< HEAD
=======
    export MYSQL_5_5=$MYSQL_MAJOR # for DEB build
>>>>>>> 3e547b1d
    MYSQL_VER=`awk -F '=' 'BEGIN { ORS = "" } /MYSQL_VERSION_MAJOR/ { print $2 "." } /MYSQL_VERSION_MINOR/ { print $2 "." } /MYSQL_VERSION_PATCH/ { print $2 }' $MYSQL_SRC/VERSION`
}

if test -f "$MYSQL_SRC/configure.in"
then
    use_mysql_5.1_sources
elif test -f "$MYSQL_SRC/VERSION"
then
    use_mysql_5.5_sources
else
    echo "Unknown MySQL version in MYSQL_SRC path. Versions 5.1 and 5.5 are supported. Can't continue."
    exit -1
fi

# Initializing variables to defaults
uname -m | grep -q i686 && CPU=pentium || CPU=amd64
DEBUG=no
DEBUG_LEVEL=1
NO_STRIP=no
RELEASE=""
TAR=no
BIN_DIST=no
PACKAGE=no
INSTALL=no
CONFIGURE=no
SKIP_BUILD=no
SKIP_CONFIGURE=no
SKIP_CLIENTS=no
SCRATCH=no
SCONS="yes"
JOBS=$(cat /proc/cpuinfo | grep -c ^processor)
GCOMM_IMPL=${GCOMM_IMPL:-"galeracomm"}

usage()
{
    cat <<EOF
Usage: build.sh [OPTIONS]
Options:
    --stage <initial stage>
    --last-stage <last stage>
    -s|--scratch      build everything from scratch
    -c|--configure    reconfigure the build system (implies -s)
    -b|--bootstap     rebuild the build system (implies -c)
    -o|--opt          configure build with debug disabled (implies -c)
    -m32/-m64         build 32/64-bit binaries on x86
    -d|--debug        configure build with debug enabled (implies -c)
    -dl|--debug-level set debug level (1, implies -c)
    --with-spread     configure build with Spread (implies -c)
    --no-strip        prevent stripping of release binaries
    -j|--jobs         number of parallel compilation jobs (${JOBS})
    -p|--package      create DEB/RPM packages (depending on the distribution)
    --bin             create binary tar package
    -t|--tar          create a demo test distribution
    --sb|--skip-build skip the actual build, use the existing binaries
    --sc|--skip-configure skip configure
    --skip-clients    don't include client binaries in test package
    --scons           use scons to build galera libraries (yes)
    -r|--release <galera release>, otherwise revisions will be used

-s and -b options affect only Galera build.
EOF
}

# Parse command line
while test $# -gt 0
do
    case $1 in
        -b|--bootstrap)
            BOOTSTRAP="yes" # Bootstrap the build system
            CONFIGURE="yes"
            ;;
        --bin)
            BIN_DIST="yes"
            ;;
        -c|--configure)
            CONFIGURE="yes" # Reconfigure the build system
            ;;
        -s|--scratch)
            SCRATCH="yes"   # Build from scratch (run make clean)
            ;;
        -o|--opt)
            OPT="yes"       # Compile without debug
            ;;
        -d|--debug)
            DEBUG="yes"     # Compile with debug
            NO_STRIP="yes"  # Don't strip the binaries
            ;;
        --dl|--debug-level)
            shift;
            DEBUG_LEVEL=$1
            ;;
        -r|--release)
            RELEASE="$2"    # Compile without debug
            shift
            ;;
        -t|--tar)
            TAR="yes"       # Create a TGZ package
            ;;
        -i|--install)
            INSTALL="yes"
            ;;
        -p|--package)
            PACKAGE="yes"   # Create a DEB package
            ;;
        -j|--jobs)
            shift;
            JOBS=$1
            ;;
        --no-strip)
            NO_STRIP="yes"  # Don't strip the binaries
            ;;
        --with*-spread)
            WITH_SPREAD="$1"
            ;;
        -m32)
            CFLAGS="$CFLAGS -m32"
            CXXFLAGS="$CXXFLAGS -m32"
            CONFIGURE="yes"
            CPU="pentium"
            TARGET="i686"
            ;;
        -m64)
            CFLAGS="$CFLAGS -m64"
            CXXFLAGS="$CXXFLAGS -m64"
            CONFIGURE="yes"
            CPU="amd64"
            TARGET="x86_64"
            ;;
        --sb|--skip-build)
            SKIP_BUILD="yes"
            ;;
        --sc|--skip-configure)
            SKIP_CONFIGURE="yes"
            ;;
        --skip-clients)
            SKIP_CLIENTS="yes"
            ;;
        --scons)
            SCONS="yes"
            ;;
        --help)
            usage
            exit 0
            ;;
        *)
            echo "Unrecognized option: $1"
            usage
            exit 1
            ;;
    esac
    shift
done

if [ "$PACKAGE" == "yes" ]
then
    # check whether sudo accepts -E to preserve environment
    echo "testing sudo"
    if sudo -E $(which epm) --version >/dev/null 2>&1
    then
        echo "sudo accepts -E"
        SUDO_ENV="sudo -E"
        SUDO="sudo"
    else
        echo "sudo does not accept param -E"
        if [ $(id -ur) != 0 ]
        then
            echo "error, must build as root"
            exit 1
        else
            SUDO_ENV=""
            SUDO=""
            echo "I'm root, can continue"
        fi
    fi

    # If packaging with epm, make sure that mysql user exists in build system to
    # get file ownerships right.
    echo "Checking for mysql user and group for epm:"
    getent passwd mysql >/dev/null
    if [ $? != 0 ]
    then
        echo "Error: user 'mysql' does not exist"
        exit 1
    else
        echo "User 'mysql' ok"
    fi
    getent group mysql >/dev/null
    if [ $? != 0 ]
    then
        echo "Error: group 'mysql' doest not exist"
        exit 1
    else
        echo "Group 'mysql' ok"
    fi
fi

if [ "$OPT"     == "yes" ]; then CONFIGURE="yes"; fi
if [ "$DEBUG"   == "yes" ]; then CONFIGURE="yes"; fi
if [ "$INSTALL" == "yes" ]; then TAR="yes"; fi
if [ "$SKIP_BUILD" == "yes" ]; then CONFIGURE="no"; fi

which dpkg >/dev/null 2>&1 && DEBIAN=1 || DEBIAN=0

# export command options for Galera build
export BOOTSTRAP CONFIGURE SCRATCH OPT DEBUG WITH_SPREAD CFLAGS CXXFLAGS \
       PACKAGE CPU TARGET SKIP_BUILD RELEASE DEBIAN SCONS JOBS DEBUG_LEVEL

set -eu

# Absolute path of this script folder
BUILD_ROOT=$(cd $(dirname $0); pwd -P)
GALERA_SRC=${GALERA_SRC:-$BUILD_ROOT/../../}
# Source paths are either absolute or relative to script, get absolute
MYSQL_SRC=$(cd $MYSQL_SRC; pwd -P; cd $BUILD_ROOT)
GALERA_SRC=$(cd $GALERA_SRC; pwd -P; cd $BUILD_ROOT)


######################################
##                                  ##
##          Build Galera            ##
##                                  ##
######################################
# Also obtain SVN revision information
if [ "$TAR" == "yes" ] || [ "$BIN_DIST" == "yes" ]
then
    cd $GALERA_SRC
    GALERA_REV=$(bzr revno)
    export GALERA_VER=${RELEASE:-$GALERA_REV}
    scripts/build.sh # options are passed via environment variables
fi

######################################
##                                  ##
##           Build MySQL            ##
##                                  ##
######################################
# Obtain MySQL version and revision of Galera patch
cd $MYSQL_SRC
WSREP_REV=$(bzr revno)
# this does not work on an unconfigured source MYSQL_VER=$(grep '#define VERSION' $MYSQL_SRC/include/config.h | sed s/\"//g | cut -d ' ' -f 3 | cut -d '-' -f 1-2)


if [ "$PACKAGE" == "yes" ] || [ "$BIN_DIST" == "yes" ]
then
    # fetch and patch pristine sources
    cd /tmp
    mysql_tag=mysql-$MYSQL_VER
    if [ "$SKIP_BUILD" == "no" ] || [ ! -d $mysql_tag ]
    then
        mysql_orig_tar_gz=$mysql_tag.tar.gz
        url2=http://mysql.dataphone.se/Downloads/MySQL-$MYSQL_MAJOR
        url1=http://downloads.mysql.com/archives/mysql-$MYSQL_MAJOR
        if [ ! -r $mysql_orig_tar_gz ]
        then
            echo "Downloading $mysql_orig_tar_gz... currently works only for 5.1.x"
            wget -N $url1/$mysql_orig_tar_gz || wget -N $url2/$mysql_orig_tar_gz
        fi
        echo "Getting wsrep patch..."
        patch_file=$(${BUILD_ROOT}/get_patch.sh $mysql_tag $MYSQL_SRC)
        echo "Patching source..."
        rm -rf $mysql_tag # need clean sources for a patch
        tar -xzf $mysql_orig_tar_gz
        cd $mysql_tag/
        patch -p1 -f < $patch_file >/dev/null || :
        chmod a+x ./BUILD/*wsrep
        CONFIGURE="yes"
    else
        cd $mysql_tag/
    fi
    MYSQL_SRC=$(pwd -P)
    if [ "$CONFIGURE" == "yes" ]
    then
        echo "Regenerating config files"
        time ./BUILD/autorun.sh
    fi
fi

echo  "Building mysqld"

export WSREP_REV
export GALERA_REV
export MAKE="make -j$JOBS"

if [ "$SKIP_BUILD" == "no" ]
then
    if [ "$CONFIGURE" == "yes" ] && [ "$SKIP_CONFIGURE" == "no" ]
    then
        rm -f config.status
        if [ "$DEBUG" == "yes" ]
        then
            DEBUG_OPT="-debug"
        else
            DEBUG_OPT=""
        fi

        if [ $TAR == "yes" ]; then
            export MYSQL_BUILD_PREFIX=$BUILD_ROOT/dist/mysql
        else 
           # This will be put to --prefix by SETUP.sh.
            export MYSQL_BUILD_PREFIX="/usr"
        fi
        if [ "$PACKAGE" == "yes" ] || [ "$BIN_DIST" == "yes" ]
        then
            # There is no other way to pass these options to SETUP.sh but
            # via env. variable
            export wsrep_configs="--exec-prefix=/usr \
                                  --libexecdir=/usr/sbin \
                                  --localstatedir=/var/lib/mysql \
                                  --with-extra-charsets=all"
        fi

        [ $DEBIAN -ne 0 ] && \
        export MYSQL_SOCKET_PATH="/var/run/mysqld/mysqld.sock" || \
        export MYSQL_SOCKET_PATH="/var/lib/mysql/mysql.sock"

        BUILD/compile-${CPU}${DEBUG_OPT}-wsrep > /dev/null
    else  # just recompile and relink with old configuration
        #set -x
        make > /dev/null
        #set +x
    fi
fi # SKIP_BUILD

# gzip manpages
# this should be rather fast, so we can repeat it every time
if [ "$PACKAGE" == "yes" ]
then
    cd $MYSQL_SRC/man && for i in *.1 *.8; do gzip -c $i > $i.gz; done || :
fi

######################################
##                                  ##
##      Making of demo tarball      ##
##                                  ##
######################################

install_mysql_5.1_demo()
{

    MYSQL_LIBS=$MYSQL_DIST_DIR/lib/mysql
    MYSQL_PLUGINS=$MYSQL_DIST_DIR/lib/mysql/plugin
    MYSQL_CHARSETS=$MYSQL_DIST_DIR/share/mysql/charsets
    install -m 644 -D $MYSQL_SRC/sql/share/english/errmsg.sys $MYSQL_DIST_DIR/share/mysql/english/errmsg.sys
    install -m 755 -D $MYSQL_SRC/sql/mysqld $MYSQL_DIST_DIR/libexec/mysqld
    if [ "$SKIP_CLIENTS" == "no" ]
<<<<<<< HEAD
    then
        # Hack alert:
        #  install libmysqlclient.so as libmysqlclient.so.16 as client binaries
        #  seem to be linked against explicit version. Figure out better way to 
        #  deal with this.
        install -m 755 -D $MYSQL_SRC/libmysql/.libs/libmysqlclient.so $MYSQL_LIBS/libmysqlclient.so.16
    fi
    if test -f $MYSQL_SRC/storage/innodb_plugin/.libs/ha_innodb_plugin.so
    then
        install -m 755 -D $MYSQL_SRC/storage/innodb_plugin/.libs/ha_innodb_plugin.so \
                $MYSQL_PLUGINS/ha_innodb_plugin.so
    fi
    install -m 755 -d $MYSQL_BINS
    if [ "$SKIP_CLIENTS" == "no" ]
    then
        if [ -x $MYSQL_SRC/client/.libs/mysql ]    # MySQL
        then
            MYSQL_CLIENTS=$MYSQL_SRC/client/.libs
        elif [ -x $MYSQL_SRC/client/mysql ]        # MariaDB
        then
            MYSQL_CLIENTS=$MYSQL_SRC/client
        else
            echo "Can't find MySQL clients. Aborting."
            exit 1
        fi
        install -m 755 -s -t $MYSQL_BINS  $MYSQL_CLIENTS/mysql
        install -m 755 -s -t $MYSQL_BINS  $MYSQL_CLIENTS/mysqldump
        install -m 755 -s -t $MYSQL_BINS  $MYSQL_CLIENTS/mysqladmin
    fi

    install -m 755 -t $MYSQL_BINS     $MYSQL_SRC/scripts/wsrep_sst_mysqldump
    install -m 755 -t $MYSQL_BINS     $MYSQL_SRC/scripts/wsrep_sst_rsync
    install -m 755 -d $MYSQL_CHARSETS
    install -m 644 -t $MYSQL_CHARSETS $MYSQL_SRC/sql/share/charsets/*.xml
    install -m 644 -t $MYSQL_CHARSETS $MYSQL_SRC/sql/share/charsets/README
}

install_mysql_5.5_demo() {
    mkdir -p $DIST_DIR/mysql/etc
    pushd $MYSQL_SRC
    cmake -DCMAKE_INSTALL_COMPONENT=Server -P cmake_install.cmake
    cmake -DCMAKE_INSTALL_COMPONENT=Client -P cmake_install.cmake
    cmake -DCMAKE_INSTALL_COMPONENT=SharedLibraries -P cmake_install.cmake
    cmake -DCMAKE_INSTALL_COMPONENT=ManPages -P cmake_install.cmake
    popd
    pushd $MYSQL_DIST_DIR
    ln -s ./bin ./libexec
    popd
}

if [ $TAR == "yes" ]; then
    echo "Creating demo distribution"
    # Create build directory structure
    DIST_DIR=$BUILD_ROOT/dist
    MYSQL_DIST_DIR=$DIST_DIR/mysql
    MYSQL_DIST_CNF=$MYSQL_DIST_DIR/etc/my.cnf
    GALERA_DIST_DIR=$DIST_DIR/galera
    MYSQL_BINS=$MYSQL_DIST_DIR/bin

    cd $BUILD_ROOT
    rm -rf $DIST_DIR

    # Install required MySQL files in the DIST_DIR
    if [ $MYSQL_MAJOR == "5.1" ]; then
        install_mysql_5.1_demo
    else
        install_mysql_5.5_demo
    fi

    install -m 644 -D my.cnf $MYSQL_DIST_CNF
    cat $MYSQL_SRC/support-files/wsrep.cnf >> $MYSQL_DIST_CNF
    pushd $MYSQL_BINS; ln -s wsrep_sst_rsync wsrep_sst_rsync_wan; popd
    tar -xzf mysql_var_$MYSQL_MAJOR.tgz -C $MYSQL_DIST_DIR
    install -m 644 LICENSE.mysql $MYSQL_DIST_DIR

    # Copy required Galera libraries
    GALERA_LIBS=$GALERA_DIST_DIR/lib
    install -m 644 -D LICENSE.galera $GALERA_DIST_DIR/LICENSE.galera
    install -m 755 -d $GALERA_LIBS

    if [ "$SCONS" == "yes" ]
    then
=======
    then
        # Hack alert:
        #  install libmysqlclient.so as libmysqlclient.so.16 as client binaries
        #  seem to be linked against explicit version. Figure out better way to 
        #  deal with this.
        install -m 755 -D $MYSQL_SRC/libmysql/.libs/libmysqlclient.so $MYSQL_LIBS/libmysqlclient.so.16
    fi
    if test -f $MYSQL_SRC/storage/innodb_plugin/.libs/ha_innodb_plugin.so
    then
        install -m 755 -D $MYSQL_SRC/storage/innodb_plugin/.libs/ha_innodb_plugin.so \
                $MYSQL_PLUGINS/ha_innodb_plugin.so
    fi
    install -m 755 -d $MYSQL_BINS
    if [ "$SKIP_CLIENTS" == "no" ]
    then
        if [ -x $MYSQL_SRC/client/.libs/mysql ]    # MySQL
        then
            MYSQL_CLIENTS=$MYSQL_SRC/client/.libs
        elif [ -x $MYSQL_SRC/client/mysql ]        # MariaDB
        then
            MYSQL_CLIENTS=$MYSQL_SRC/client
        else
            echo "Can't find MySQL clients. Aborting."
            exit 1
        fi
        install -m 755 -s -t $MYSQL_BINS  $MYSQL_CLIENTS/mysql
        install -m 755 -s -t $MYSQL_BINS  $MYSQL_CLIENTS/mysqldump
        install -m 755 -s -t $MYSQL_BINS  $MYSQL_CLIENTS/mysqladmin
    fi

    install -m 755 -t $MYSQL_BINS     $MYSQL_SRC/scripts/wsrep_sst_mysqldump
    install -m 755 -t $MYSQL_BINS     $MYSQL_SRC/scripts/wsrep_sst_rsync
    install -m 755 -d $MYSQL_CHARSETS
    install -m 644 -t $MYSQL_CHARSETS $MYSQL_SRC/sql/share/charsets/*.xml
    install -m 644 -t $MYSQL_CHARSETS $MYSQL_SRC/sql/share/charsets/README
}

install_mysql_5.5_demo() {
    mkdir -p $DIST_DIR/mysql/etc
    pushd $MYSQL_SRC
    cmake -DCMAKE_INSTALL_COMPONENT=Server -P cmake_install.cmake
    cmake -DCMAKE_INSTALL_COMPONENT=Client -P cmake_install.cmake
    cmake -DCMAKE_INSTALL_COMPONENT=SharedLibraries -P cmake_install.cmake
    cmake -DCMAKE_INSTALL_COMPONENT=ManPages -P cmake_install.cmake
    popd
    pushd $MYSQL_DIST_DIR
    ln -s ./bin ./libexec
    popd
}

if [ $TAR == "yes" ]; then
    echo "Creating demo distribution"
    # Create build directory structure
    DIST_DIR=$BUILD_ROOT/dist
    MYSQL_DIST_DIR=$DIST_DIR/mysql
    MYSQL_DIST_CNF=$MYSQL_DIST_DIR/etc/my.cnf
    GALERA_DIST_DIR=$DIST_DIR/galera
    MYSQL_BINS=$MYSQL_DIST_DIR/bin

    cd $BUILD_ROOT
    rm -rf $DIST_DIR

    # Install required MySQL files in the DIST_DIR
    if [ $MYSQL_MAJOR == "5.1" ]; then
        install_mysql_5.1_demo
    else
        install_mysql_5.5_demo
    fi

    install -m 644 -D my.cnf $MYSQL_DIST_CNF
    cat $MYSQL_SRC/support-files/wsrep.cnf >> $MYSQL_DIST_CNF
    pushd $MYSQL_BINS; ln -s wsrep_sst_rsync wsrep_sst_rsync_wan; popd
    tar -xzf mysql_var_$MYSQL_MAJOR.tgz -C $MYSQL_DIST_DIR
    install -m 644 LICENSE.mysql $MYSQL_DIST_DIR

    # Copy required Galera libraries
    GALERA_LIBS=$GALERA_DIST_DIR/lib
    install -m 644 -D LICENSE.galera $GALERA_DIST_DIR/LICENSE.galera
    install -m 755 -d $GALERA_LIBS

    if [ "$SCONS" == "yes" ]
    then
>>>>>>> 3e547b1d
        SCONS_VD=$GALERA_SRC
        cp -P $SCONS_VD/libgalera_smm.so* $GALERA_LIBS
    else
        echo "Autotools compilation not supported any more."
        exit 1
    fi

    install -m 644 LICENSE       $DIST_DIR
    install -m 755 mysql-galera  $DIST_DIR
    install -m 644 README        $DIST_DIR
    install -m 644 QUICK_START   $DIST_DIR

    # Strip binaries if not instructed otherwise
    if test "$NO_STRIP" != "yes"
    then
        strip $GALERA_LIBS/lib*.so
        strip $MYSQL_DIST_DIR/libexec/mysqld
    fi

fi # if [ $TAR == "yes" ]

if [ "$BIN_DIST" == "yes" ]
then
. bin_dist.sh
fi

if [ "$TAR" == "yes" ] || [ "$BIN_DIST" == "yes" ]
then

if [ "$RELEASE" != "" ]
then
    GALERA_RELEASE="galera-$RELEASE-$(uname -m)"
else
    GALERA_RELEASE="$WSREP_REV,$GALERA_REV"
fi

RELEASE_NAME=$(echo mysql-$MYSQL_VER-$GALERA_RELEASE | sed s/\:/_/g)
rm -rf $RELEASE_NAME
mv $DIST_DIR $RELEASE_NAME

# Hack to avoid 'file changed as we read it'-error 
sync
sleep 1

# Pack the release
tar -czf $RELEASE_NAME.tgz $RELEASE_NAME

fi # if [ $TAR == "yes"  || "$BIN_DIST" == "yes" ]

if [ "$TAR" == "yes" ] && [ "$INSTALL" == "yes" ]
then
    cmd="$GALERA_SRC/tests/scripts/command.sh"
    $cmd stop
    $cmd install $RELEASE_NAME.tgz
fi

get_arch()
{
    if file $MYSQL_SRC/sql/mysqld.o | grep "80386" >/dev/null 2>&1
    then
        echo "i386"
    else
        echo "amd64"
    fi
}

build_packages()
{
    pushd $GALERA_SRC/scripts/mysql

    local ARCH=$(get_arch)
    local WHOAMI=$(whoami)

    if [ $DEBIAN -eq 0 ] && [ "$ARCH" == "amd64" ]
    then
        ARCH="x86_64"
        export x86_64=$ARCH # for epm
    fi

    local STRIP_OPT=""
    [ "$NO_STRIP" == "yes" ] && STRIP_OPT="-g"

    export MYSQL_VER MYSQL_SRC GALERA_SRC RELEASE_NAME
    export WSREP_VER=${RELEASE:-"$WSREP_REV"}

    echo $MYSQL_SRC $MYSQL_VER $ARCH
    rm -rf $ARCH

    set +e
    if [ $DEBIAN -ne 0 ]
    then #build DEB
        local deb_basename="mysql-server-wsrep"
        pushd debian
        $SUDO_ENV $(which epm) -n -m "$ARCH" -a "$ARCH" -f "deb" \
             --output-dir $ARCH $STRIP_OPT $deb_basename
        $SUDO /bin/chown -R $WHOAMI.users $ARCH
    else # build RPM
        echo "RPMs are now built by a separate script."
        return 1
    fi
    local RET=$?

    set -e

    return $RET
}

if [ "$PACKAGE" == "yes" ]
then
    build_packages
fi
#<|MERGE_RESOLUTION|>--- conflicted
+++ resolved
@@ -9,28 +9,19 @@
 use_mysql_5.1_sources()
 {
     MYSQL_MAJOR="5.1"
-<<<<<<< HEAD
-=======
     export MYSQL_5_1=$MYSQL_MAJOR # for DEB build
->>>>>>> 3e547b1d
     MYSQL_VER=`grep AC_INIT $MYSQL_SRC/configure.in | awk -F '[' '{ print $3 }' | awk -F ']' '{ print $1 }'`
 }
 use_mariadb_5.1_sources()
 {
     MYSQL_MAJOR="5.1"
-<<<<<<< HEAD
-=======
     export MYSQL_5_1=$MYSQL_MAJOR # for DEB build
->>>>>>> 3e547b1d
     MYSQL_VER=`grep AC_INIT configure.in | awk -F '[' '{ print $3 }' | awk -F ']' '{ print $1 }'`
 }
 use_mysql_5.5_sources()
 {
     MYSQL_MAJOR="5.5"
-<<<<<<< HEAD
-=======
     export MYSQL_5_5=$MYSQL_MAJOR # for DEB build
->>>>>>> 3e547b1d
     MYSQL_VER=`awk -F '=' 'BEGIN { ORS = "" } /MYSQL_VERSION_MAJOR/ { print $2 "." } /MYSQL_VERSION_MINOR/ { print $2 "." } /MYSQL_VERSION_PATCH/ { print $2 }' $MYSQL_SRC/VERSION`
 }
 
@@ -376,7 +367,6 @@
     install -m 644 -D $MYSQL_SRC/sql/share/english/errmsg.sys $MYSQL_DIST_DIR/share/mysql/english/errmsg.sys
     install -m 755 -D $MYSQL_SRC/sql/mysqld $MYSQL_DIST_DIR/libexec/mysqld
     if [ "$SKIP_CLIENTS" == "no" ]
-<<<<<<< HEAD
     then
         # Hack alert:
         #  install libmysqlclient.so as libmysqlclient.so.16 as client binaries
@@ -459,90 +449,6 @@
 
     if [ "$SCONS" == "yes" ]
     then
-=======
-    then
-        # Hack alert:
-        #  install libmysqlclient.so as libmysqlclient.so.16 as client binaries
-        #  seem to be linked against explicit version. Figure out better way to 
-        #  deal with this.
-        install -m 755 -D $MYSQL_SRC/libmysql/.libs/libmysqlclient.so $MYSQL_LIBS/libmysqlclient.so.16
-    fi
-    if test -f $MYSQL_SRC/storage/innodb_plugin/.libs/ha_innodb_plugin.so
-    then
-        install -m 755 -D $MYSQL_SRC/storage/innodb_plugin/.libs/ha_innodb_plugin.so \
-                $MYSQL_PLUGINS/ha_innodb_plugin.so
-    fi
-    install -m 755 -d $MYSQL_BINS
-    if [ "$SKIP_CLIENTS" == "no" ]
-    then
-        if [ -x $MYSQL_SRC/client/.libs/mysql ]    # MySQL
-        then
-            MYSQL_CLIENTS=$MYSQL_SRC/client/.libs
-        elif [ -x $MYSQL_SRC/client/mysql ]        # MariaDB
-        then
-            MYSQL_CLIENTS=$MYSQL_SRC/client
-        else
-            echo "Can't find MySQL clients. Aborting."
-            exit 1
-        fi
-        install -m 755 -s -t $MYSQL_BINS  $MYSQL_CLIENTS/mysql
-        install -m 755 -s -t $MYSQL_BINS  $MYSQL_CLIENTS/mysqldump
-        install -m 755 -s -t $MYSQL_BINS  $MYSQL_CLIENTS/mysqladmin
-    fi
-
-    install -m 755 -t $MYSQL_BINS     $MYSQL_SRC/scripts/wsrep_sst_mysqldump
-    install -m 755 -t $MYSQL_BINS     $MYSQL_SRC/scripts/wsrep_sst_rsync
-    install -m 755 -d $MYSQL_CHARSETS
-    install -m 644 -t $MYSQL_CHARSETS $MYSQL_SRC/sql/share/charsets/*.xml
-    install -m 644 -t $MYSQL_CHARSETS $MYSQL_SRC/sql/share/charsets/README
-}
-
-install_mysql_5.5_demo() {
-    mkdir -p $DIST_DIR/mysql/etc
-    pushd $MYSQL_SRC
-    cmake -DCMAKE_INSTALL_COMPONENT=Server -P cmake_install.cmake
-    cmake -DCMAKE_INSTALL_COMPONENT=Client -P cmake_install.cmake
-    cmake -DCMAKE_INSTALL_COMPONENT=SharedLibraries -P cmake_install.cmake
-    cmake -DCMAKE_INSTALL_COMPONENT=ManPages -P cmake_install.cmake
-    popd
-    pushd $MYSQL_DIST_DIR
-    ln -s ./bin ./libexec
-    popd
-}
-
-if [ $TAR == "yes" ]; then
-    echo "Creating demo distribution"
-    # Create build directory structure
-    DIST_DIR=$BUILD_ROOT/dist
-    MYSQL_DIST_DIR=$DIST_DIR/mysql
-    MYSQL_DIST_CNF=$MYSQL_DIST_DIR/etc/my.cnf
-    GALERA_DIST_DIR=$DIST_DIR/galera
-    MYSQL_BINS=$MYSQL_DIST_DIR/bin
-
-    cd $BUILD_ROOT
-    rm -rf $DIST_DIR
-
-    # Install required MySQL files in the DIST_DIR
-    if [ $MYSQL_MAJOR == "5.1" ]; then
-        install_mysql_5.1_demo
-    else
-        install_mysql_5.5_demo
-    fi
-
-    install -m 644 -D my.cnf $MYSQL_DIST_CNF
-    cat $MYSQL_SRC/support-files/wsrep.cnf >> $MYSQL_DIST_CNF
-    pushd $MYSQL_BINS; ln -s wsrep_sst_rsync wsrep_sst_rsync_wan; popd
-    tar -xzf mysql_var_$MYSQL_MAJOR.tgz -C $MYSQL_DIST_DIR
-    install -m 644 LICENSE.mysql $MYSQL_DIST_DIR
-
-    # Copy required Galera libraries
-    GALERA_LIBS=$GALERA_DIST_DIR/lib
-    install -m 644 -D LICENSE.galera $GALERA_DIST_DIR/LICENSE.galera
-    install -m 755 -d $GALERA_LIBS
-
-    if [ "$SCONS" == "yes" ]
-    then
->>>>>>> 3e547b1d
         SCONS_VD=$GALERA_SRC
         cp -P $SCONS_VD/libgalera_smm.so* $GALERA_LIBS
     else

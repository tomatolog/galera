#!/bin/bash -ex

if test -z "$MYSQL_SRC"
then
    echo "MYSQL_SRC variable pointing at MySQL/wsrep sources is not set. Can't continue."
    exit -1
fi

use_mysql_5.1_sources()
{
    MYSQL_MAJOR="5.1"
    export MYSQL_5_1=$MYSQL_MAJOR # for DEB build
    export MYSQL_MAJOR_VER="5"
    export MYSQL_MINOR_VER="1"
    MYSQL_VER=`grep AC_INIT $MYSQL_SRC/configure.in | awk -F '[' '{ print $3 }' | awk -F ']' '{ print $1 }'`
}

use_mariadb_5.1_sources()
{
    use_mysql_5.1_sources
}

use_mysql_5.5_sources()
{
    export MYSQL_MAJOR_VER=`grep MYSQL_VERSION_MAJOR $MYSQL_SRC/VERSION | cut -d = -f 2`
    export MYSQL_MINOR_VER=`grep MYSQL_VERSION_MINOR $MYSQL_SRC/VERSION | cut -d = -f 2`
    export MYSQL_PATCH_VER=`grep MYSQL_VERSION_PATCH $MYSQL_SRC/VERSION | cut -d = -f 2`
    MYSQL_MAJOR=$MYSQL_MAJOR_VER.$MYSQL_MINOR_VER
    export MYSQL_5_5=$MYSQL_MAJOR # for DEB build
    MYSQL_VER=$MYSQL_MAJOR.$MYSQL_PATCH_VER
}

if test -f "$MYSQL_SRC/configure.in"
then
    use_mysql_5.1_sources
elif test -f "$MYSQL_SRC/VERSION"
then
    use_mysql_5.5_sources
else
    echo "Unknown MySQL version in MYSQL_SRC path. Versions 5.1 and 5.5 are supported. Can't continue."
    exit -1
fi

# Initializing variables to defaults
uname -m | grep -q i686 && CPU=pentium || CPU=amd64 # this works for x86 Solaris too
BOOTSTRAP=no
DEBUG=no
DEBUG_LEVEL=1
GALERA_DEBUG=no
NO_STRIP=no
RELEASE=""
TAR=no
BIN_DIST=no
PACKAGE=no
INSTALL=no
CONFIGURE=no
SKIP_BUILD=no
SKIP_CONFIGURE=no
SKIP_CLIENTS=no
SCRATCH=no
SCONS="yes"
JOBS=1
GCOMM_IMPL=${GCOMM_IMPL:-"galeracomm"}

OS=$(uname)
case "$OS" in
    "Linux")
        JOBS=$(grep -c ^processor /proc/cpuinfo) ;;
    "SunOS")
        JOBS=$(psrinfo | wc -l) ;;
    "Darwin" | "FreeBSD")
        JOBS="$(sysctl -n hw.ncpu)" ;;
    *)
        echo "CPU information not available: unsupported OS: '$OS'";;
esac

if [ "$OS" == "FreeBSD" ]; then
    CC=${CC:-"gcc44"}
    CXX=${CXX:-"g++44"}
    LD_LIBRARY_PATH=${LD_LIBRARY_PATH:-"/usr/local/lib/$(basename $CC)"}
else
    CC=${CC:-"gcc"}
    CXX=${CXX:-"g++"}
fi
CC=${CC:+$(which "$CC" 2>/dev/null)}
CXX=${CXX:+$(which "$CXX" 2>/dev/null)}
export CC CXX LD_LIBRARY_PATH

usage()
{
    cat <<EOF
Usage: build.sh [OPTIONS]
Options:
    --stage <initial stage>
    --last-stage <last stage>
    -s|--scratch      build everything from scratch
    -c|--configure    reconfigure the build system (implies -s)
    -b|--bootstap     rebuild the build system (implies -c)
    -o|--opt          configure build with debug disabled (implies -c)
    -m32/-m64         build 32/64-bit binaries on x86
    -d|--debug        configure build with debug enabled (implies -c)
    -dl|--debug-level set debug level (1, implies -c)
    --with-spread     configure build with Spread (implies -c)
    --no-strip        prevent stripping of release binaries
    -j|--jobs         number of parallel compilation jobs (${JOBS})
    -p|--package      create DEB/RPM packages (depending on the distribution)
    --bin             create binary tar package
    -t|--tar          create a demo test distribution
    --sb|--skip-build skip the actual build, use the existing binaries
    --sc|--skip-configure skip configure
    --skip-clients    don't include client binaries in test package
    --scons           use scons to build galera libraries (yes)
    -r|--release <galera release>, otherwise revisions will be used

-s and -b options affect only Galera build.
EOF
}

# Parse command line
while test $# -gt 0
do
    case $1 in
        -b|--bootstrap)
            BOOTSTRAP="yes" # Bootstrap the build system
            CONFIGURE="yes"
            ;;
        --bin)
            BIN_DIST="yes"
            ;;
        -c|--configure)
            CONFIGURE="yes" # Reconfigure the build system
            ;;
        -s|--scratch)
            SCRATCH="yes"   # Build from scratch (run make clean)
            ;;
        -o|--opt)
            OPT="yes"       # Compile without debug
            ;;
        -d|--debug)
            DEBUG="yes"     # Compile with debug
            NO_STRIP="yes"  # Don't strip the binaries
            ;;
        --dl|--debug-level)
            shift;
            DEBUG_LEVEL=$1
            ;;
        --gd|--galera-debug)
            GALERA_DEBUG="yes"
            ;;
        -r|--release)
            RELEASE="$2"    # Compile without debug
            shift
            ;;
        -t|--tar)
            TAR="yes"       # Create a TGZ package
            ;;
        -i|--install)
            INSTALL="yes"
            ;;
        -p|--package)
            PACKAGE="yes"   # Create a DEB package
            CONFIGURE="yes" # don't forget to reconfigure with --prefix=/usr
            ;;
        -j|--jobs)
            shift;
            JOBS=$1
            ;;
        --no-strip)
            NO_STRIP="yes"  # Don't strip the binaries
            ;;
        --with*-spread)
            WITH_SPREAD="$1"
            ;;
        -m32)
            CFLAGS="$CFLAGS -m32"
            CXXFLAGS="$CXXFLAGS -m32"
            CONFIGURE="yes"
            CPU="pentium"
            TARGET="i686"
            ;;
        -m64)
            CFLAGS="$CFLAGS -m64"
            CXXFLAGS="$CXXFLAGS -m64"
            CONFIGURE="yes"
            CPU="amd64"
            TARGET="x86_64"
            ;;
        --sb|--skip-build)
            SKIP_BUILD="yes"
            ;;
        --sc|--skip-configure)
            SKIP_CONFIGURE="yes"
            ;;
        --skip-clients)
            SKIP_CLIENTS="yes"
            ;;
        --scons)
            SCONS="yes"
            ;;
        --help)
            usage
            exit 0
            ;;
        *)
            echo "Unrecognized option: $1"
            usage
            exit 1
            ;;
    esac
    shift
done

if [ "$PACKAGE" == "yes" ]
then
    # check whether sudo accepts -E to preserve environment
    echo "testing sudo"
    if sudo -E $(which epm) --version >/dev/null 2>&1
    then
        echo "sudo accepts -E"
        SUDO_ENV="sudo -E"
        SUDO="sudo"
    else
        echo "sudo does not accept param -E"
        if [ $(id -ur) != 0 ]
        then
            echo "error, must build as root"
            exit 1
        else
            SUDO_ENV=""
            SUDO=""
            echo "I'm root, can continue"
        fi
    fi

    # If packaging with epm, make sure that mysql user exists in build system to
    # get file ownerships right.
    echo "Checking for mysql user and group for epm:"
    getent passwd mysql >/dev/null
    if [ $? != 0 ]
    then
        echo "Error: user 'mysql' does not exist"
        exit 1
    else
        echo "User 'mysql' ok"
    fi
    getent group mysql >/dev/null
    if [ $? != 0 ]
    then
        echo "Error: group 'mysql' doest not exist"
        exit 1
    else
        echo "Group 'mysql' ok"
    fi
fi

if [ "$OPT"     == "yes" ]; then CONFIGURE="yes"; fi
if [ "$DEBUG"   == "yes" ]; then CONFIGURE="yes"; fi
if [ "$INSTALL" == "yes" ]; then TAR="yes"; fi
if [ "$SKIP_BUILD" == "yes" ]; then CONFIGURE="no"; fi

<<<<<<< HEAD
=======
if [ "$MYSQL_MAJOR" = "5.1" ]
then
    MYSQL_BUILD_DIR="$MYSQL_SRC"
else
    [ "$DEBUG" == "yes" ] \
    && MYSQL_BUILD_DIR="$MYSQL_SRC/build_debug" \
    || MYSQL_BUILD_DIR="$MYSQL_SRC/build_release"
fi

>>>>>>> c8c7bace
which dpkg >/dev/null 2>&1 && DEBIAN=1 || DEBIAN=0

# export command options for Galera build
export BOOTSTRAP CONFIGURE SCRATCH OPT DEBUG WITH_SPREAD CFLAGS CXXFLAGS \
       PACKAGE CPU TARGET SKIP_BUILD RELEASE DEBIAN SCONS JOBS DEBUG_LEVEL

set -eu

# Absolute path of this script folder
BUILD_ROOT=$(cd $(dirname $0); pwd -P)
GALERA_SRC=${GALERA_SRC:-$BUILD_ROOT/../../}
# Source paths are either absolute or relative to script, get absolute
MYSQL_SRC=$(cd $MYSQL_SRC; pwd -P; cd $BUILD_ROOT)
GALERA_SRC=$(cd $GALERA_SRC; pwd -P; cd $BUILD_ROOT)

if [ "$MYSQL_MAJOR" = "5.1" ]
then
    MYSQL_BUILD_DIR="$MYSQL_SRC"
else
    [ "$DEBUG" == "yes" ] \
    && MYSQL_BUILD_DIR="$MYSQL_SRC/build_debug" \
    || MYSQL_BUILD_DIR="$MYSQL_SRC/build_install"
fi


######################################
##                                  ##
##          Build Galera            ##
##                                  ##
######################################
# Also obtain SVN revision information
if [ "$TAR" == "yes" -o "$BIN_DIST" == "yes" ]
then
    cd $GALERA_SRC
    debug_opt=""
    if [ $GALERA_DEBUG == "yes" ]
    then
        debug_opt="-d"
    fi
    scripts/build.sh $debug_opt # options are passed via environment variables
    GALERA_REV=$(bzr revno 2>/dev/null)     || \
    GALERA_REV=$(svnversion | sed s/\:/,/g) || \
    GALERA_REV=$(echo "xxxx")
fi

######################################
##                                  ##
##           Build MySQL            ##
##                                  ##
######################################
# Obtain MySQL version and revision number
cd $MYSQL_SRC
WSREP_REV=$(bzr revno) || \
WSREP_REV="XXXX"
# this does not work on an unconfigured source MYSQL_VER=$(grep '#define VERSION' $MYSQL_SRC/include/config.h | sed s/\"//g | cut -d ' ' -f 3 | cut -d '-' -f 1-2)

if [ "$PACKAGE" == "yes" ] || [ "$BIN_DIST" == "yes" ]
then
    # fetch and patch pristine sources
    cd /tmp
    mysql_tag=mysql-$MYSQL_VER
    if [ "$SKIP_BUILD" == "no" ] || [ ! -d $mysql_tag ]
    then
        mysql_orig_tar_gz=$mysql_tag.tar.gz
        url2=http://ftp.sunet.se/pub/unix/databases/relational/mysql/Downloads/MySQL-$MYSQL_MAJOR
        url1=ftp://sunsite.informatik.rwth-aachen.de/pub/mirror/www.mysql.com/Downloads/MySQL-$MYSQL_MAJOR
        if [ ! -r $mysql_orig_tar_gz ]
        then
            echo "Downloading $mysql_orig_tar_gz... currently works only for 5.1.x"
            wget -N $url1/$mysql_orig_tar_gz || wget -N $url2/$mysql_orig_tar_gz
        fi
        echo "Getting wsrep patch..."
        patch_file=$(${BUILD_ROOT}/get_patch.sh $mysql_tag $MYSQL_SRC)
        echo "Patching source..."
        rm -rf $mysql_tag # need clean sources for a patch
        tar -xzf $mysql_orig_tar_gz
        cd $mysql_tag/
        patch -p1 -f < $patch_file >/dev/null || :
        chmod a+x ./BUILD/*wsrep
        CONFIGURE="yes"
    else
        cd $mysql_tag/
    fi
    MYSQL_SRC=$(pwd -P)
    if [ "$CONFIGURE" == "yes" ]
    then
        echo "Regenerating config files"
        time ./BUILD/autorun.sh
    fi
fi

echo  "Building mysqld"

export WSREP_REV
export MAKE="make -j$JOBS"

if [ "$SKIP_BUILD" == "no" ]
then
    if [ "$CONFIGURE" == "yes" ] && [ "$SKIP_CONFIGURE" == "no" ]
    then
        rm -f config.status

        BUILD_OPT=""
        if [ "$OS" == "FreeBSD" ]; then
            # don't use INSTALL_LAYOUT=STANDALONE(default), it assumes prefix=.
            CMAKE_LAYOUT_OPTIONS=(
                -DCMAKE_INSTALL_PREFIX="/usr/local" \
                -DINSTALL_LAYOUT=RPM \
                -DMYSQL_UNIX_ADDR="/tmp/mysql.sock" \
                -DINSTALL_BINDIR="bin" \
                -DINSTALL_DOCDIR="share/doc/mysql" \
                -DINSTALL_DOCREADMEDIR="share/doc/mysql" \
                -DINSTALL_INCLUDEDIR="include/mysql" \
                -DINSTALL_INFODIR="info" \
                -DINSTALL_LIBDIR="lib/mysql" \
                -DINSTALL_MANDIR="man" \
                -DINSTALL_MYSQLDATADIR="/var/db/mysql" \
                -DINSTALL_MYSQLSHAREDIR="share/mysql" \
                -DINSTALL_MYSQLTESTDIR="share/mysql/tests" \
                -DINSTALL_PLUGINDIR="lib/mysql/plugin" \
                -DINSTALL_SBINDIR="libexec" \
                -DINSTALL_SCRIPTDIR="bin" \
                -DINSTALL_SHAREDIR="share" \
                -DINSTALL_SQLBENCHDIR="share/mysql" \
                -DINSTALL_SUPPORTFILESDIR="share/mysql" \
                -DWITH_UNIT_TESTS=0 \
                -DWITH_LIBEDIT=0 \
                -DWITH_LIBWRAP=1 \
            )
        else
            [ $DEBIAN -ne 0 ] && \
                MYSQL_SOCKET_PATH="/var/run/mysqld/mysqld.sock" || \
                MYSQL_SOCKET_PATH="/var/lib/mysql/mysql.sock"
            CMAKE_LAYOUT_OPTIONS=( \
                -DCMAKE_INSTALL_PREFIX="/usr" \
                -DINSTALL_LAYOUT=RPM \
                -DINSTALL_SBINDIR="/usr/sbin" \
                -DMYSQL_DATADIR="/var/lib/mysql" \
                -DMYSQL_UNIX_ADDR=$MYSQL_SOCKET_PATH \
                -DCMAKE_OSX_ARCHITECTURES=$(uname -m) \
            )
        fi

        if [ $MYSQL_MAJOR = "5.1" ]
        then
            # This will be put to --prefix by SETUP.sh.
            export MYSQL_BUILD_PREFIX="/usr"
            export wsrep_configs="--libexecdir=/usr/sbin \
                                  --localstatedir=/var/lib/mysql/ \
                                  --with-unix-socket-path=$MYSQL_SOCKET_PATH \
                                  --with-extra-charsets=all \
                                  --with-ssl"

            [ "$DEBUG" = "yes" ] && BUILD_OPT="-debug"
            BUILD/compile-${CPU}${BUILD_OPT}-wsrep > /dev/null
        else # CMake build
            [ "$DEBUG" = "yes" ] \
            && BUILD_OPT="-DCMAKE_BUILD_TYPE=Debug" \
            || BUILD_OPT="-DBUILD_CONFIG=mysql_release"
            [ "$BOOTSTRAP" = "yes" ] && rm -rf $MYSQL_BUILD_DIR
            [ -d "$MYSQL_BUILD_DIR" ] || mkdir -p $MYSQL_BUILD_DIR
            pushd $MYSQL_BUILD_DIR
            cmake $BUILD_OPT \
                  ${CC:+-DCMAKE_C_COMPILER="$CC"} \
                  ${CXX:+-DCMAKE_CXX_COMPILER="$CXX"} \
                  -DWITH_WSREP=1 \
                  "${CMAKE_LAYOUT_OPTIONS[@]}" \
                  -DWITH_EXTRA_CHARSETS=all \
                  -DWITH_READLINE=yes \
                  -DWITH_SSL=system \
                  -DWITH_ZLIB=system \
                  $MYSQL_SRC \
            && make -S && popd || exit 1
        fi
    else  # just recompile and relink with old configuration
        [ $MYSQL_MAJOR != "5.1" ] && pushd $MYSQL_BUILD_DIR
        make -S > /dev/null
        [ $MYSQL_MAJOR != "5.1" ] && popd
    fi
fi # SKIP_BUILD

# gzip manpages
# this should be rather fast, so we can repeat it every time
if [ "$PACKAGE" == "yes" ]
then
    cd $MYSQL_SRC/man && for i in *.1 *.8; do gzip -c $i > $i.gz; done || :
fi

######################################
##                                  ##
##      Making of demo tarball      ##
##                                  ##
######################################

install_mysql_5.1_demo()
{

    MYSQL_LIBS=$MYSQL_DIST_DIR/lib/mysql
    MYSQL_PLUGINS=$MYSQL_DIST_DIR/lib/mysql/plugin
    MYSQL_CHARSETS=$MYSQL_DIST_DIR/share/mysql/charsets
    # BSD-based OSes does not have -D option on 'install'
    install -m 755 -d $MYSQL_DIST_DIR/share/mysql/english
    install -m 644 $MYSQL_SRC/sql/share/english/errmsg.sys $MYSQL_DIST_DIR/share/mysql/english/errmsg.sys
    install -m 755 -d $MYSQL_DIST_DIR/sbin
    install -m 755 $MYSQL_SRC/sql/mysqld $MYSQL_DIST_DIR/sbin/mysqld
    if [ "$SKIP_CLIENTS" == "no" ]
    then
        # Hack alert:
        #  install libmysqlclient.so as libmysqlclient.so.16 as client binaries
        #  seem to be linked against explicit version. Figure out better way to 
        #  deal with this.
        install -m 755 -d $MYSQL_LIBS
        install -m 755 $MYSQL_SRC/libmysql/.libs/libmysqlclient.so $MYSQL_LIBS/libmysqlclient.so.16
    fi
    if test -f $MYSQL_SRC/storage/innodb_plugin/.libs/ha_innodb_plugin.so
    then
        install -m 755 -d $MYSQL_PLUGINS
        install -m 755 $MYSQL_SRC/storage/innodb_plugin/.libs/ha_innodb_plugin.so \
                $MYSQL_PLUGINS/ha_innodb_plugin.so
    fi
    install -m 755 -d $MYSQL_BINS
    install -m 644 $MYSQL_SRC/sql/share/english/errmsg.sys $MYSQL_DIST_DIR/share/mysql/english/errmsg.sys
    install -m 755 -d $MYSQL_DIST_DIR/sbin
    install -m 755 $MYSQL_SRC/sql/mysqld $MYSQL_DIST_DIR/sbin/mysqld
    if [ "$SKIP_CLIENTS" == "no" ]
    then
        # Hack alert:
        #  install libmysqlclient.so as libmysqlclient.so.16 as client binaries
        #  seem to be linked against explicit version. Figure out better way to 
        #  deal with this.
        install -m 755 -d $MYSQL_LIBS
        install -m 755 $MYSQL_SRC/libmysql/.libs/libmysqlclient.so $MYSQL_LIBS/libmysqlclient.so.16
    fi
    if test -f $MYSQL_SRC/storage/innodb_plugin/.libs/ha_innodb_plugin.so
    then
        install -m 755 -d $MYSQL_PLUGINS
        install -m 755 $MYSQL_SRC/storage/innodb_plugin/.libs/ha_innodb_plugin.so \
                $MYSQL_PLUGINS/ha_innodb_plugin.so
    fi
    install -m 755 -d $MYSQL_BINS
    if [ "$SKIP_CLIENTS" == "no" ]
    then
        if [ -x $MYSQL_SRC/client/.libs/mysql ]    # MySQL
        then
            MYSQL_CLIENTS=$MYSQL_SRC/client/.libs
        elif [ -x $MYSQL_SRC/client/mysql ]        # MariaDB
        then
            MYSQL_CLIENTS=$MYSQL_SRC/client
        else
            echo "Can't find MySQL clients. Aborting."
            exit 1
        fi
        install -m 755 -s -t $MYSQL_BINS  $MYSQL_CLIENTS/mysql
        install -m 755 -s -t $MYSQL_BINS  $MYSQL_CLIENTS/mysqldump
        install -m 755 -s -t $MYSQL_BINS  $MYSQL_CLIENTS/mysqladmin
    fi

    install -m 755 -t $MYSQL_BINS     $MYSQL_SRC/scripts/wsrep_sst_common
    install -m 755 -t $MYSQL_BINS     $MYSQL_SRC/scripts/wsrep_sst_mysqldump
    install -m 755 -t $MYSQL_BINS     $MYSQL_SRC/scripts/wsrep_sst_rsync
    install -m 755 -d $MYSQL_CHARSETS
    install -m 644 -t $MYSQL_CHARSETS $MYSQL_SRC/sql/share/charsets/*.xml
    install -m 644 -t $MYSQL_CHARSETS $MYSQL_SRC/sql/share/charsets/README
}

install_mysql_5.5_dist()
{
    export DESTDIR=$BUILD_ROOT/dist/mysql
    mkdir -p $DESTDIR
    pushd $MYSQL_BUILD_DIR
    make install
    popd
    unset DESTDIR
}

install_mysql_5.5_demo()
{
    export DESTDIR=$BUILD_ROOT/dist/mysql
    mkdir -p $DESTDIR
    pushd $MYSQL_BUILD_DIR
    cmake -DCMAKE_INSTALL_COMPONENT=Server -P cmake_install.cmake
    cmake -DCMAKE_INSTALL_COMPONENT=Client -P cmake_install.cmake
    cmake -DCMAKE_INSTALL_COMPONENT=SharedLibraries -P cmake_install.cmake
    cmake -DCMAKE_INSTALL_COMPONENT=ManPages -P cmake_install.cmake
    [ "$DEBUG" == "yes" ] && cmake -DCMAKE_INSTALL_COMPONENT=Debuginfo -P cmake_install.cmake
    popd
    unset DESTDIR
    pushd $MYSQL_DIST_DIR
    mv usr/local/* ./ && rmdir usr/local # FreeBSD
    [ -d libexec -a ! -a sbin ] && mv libexec sbin # FreeBSD
    mv usr/* ./ && rmdir usr
    [ -d lib64 -a ! -a lib ] && mv lib64 lib
    popd
}

if [ $TAR == "yes" ]; then
    echo "Creating demo distribution"
    # Create build directory structure
    DIST_DIR=$BUILD_ROOT/dist
    MYSQL_DIST_DIR=$DIST_DIR/mysql
    MYSQL_DIST_CNF=$MYSQL_DIST_DIR/etc/my.cnf
    GALERA_DIST_DIR=$DIST_DIR/galera
    MYSQL_BINS=$MYSQL_DIST_DIR/bin

    cd $BUILD_ROOT
    rm -rf $DIST_DIR

    # Install required MySQL files in the DIST_DIR
    if [ $MYSQL_MAJOR == "5.1" ]; then
        install_mysql_5.1_demo
        install -m 755 -d $(dirname $MYSQL_DIST_CNF)
        install -m 644 my-5.1.cnf $MYSQL_DIST_CNF
    else
        install_mysql_5.5_demo > /dev/null
        install -m 755 -d $(dirname $MYSQL_DIST_CNF)
        install -m 644 my-5.5.cnf $MYSQL_DIST_CNF
    fi

    cat $MYSQL_BUILD_DIR/support-files/wsrep.cnf | \
        sed 's/root:$/root:rootpass/' >> $MYSQL_DIST_CNF
    pushd $MYSQL_BINS; ln -s wsrep_sst_rsync wsrep_sst_rsync_wan; popd
    tar -xzf mysql_var_$MYSQL_MAJOR.tgz -C $MYSQL_DIST_DIR
    install -m 644 LICENSE.mysql $MYSQL_DIST_DIR

    # Copy required Galera libraries
    GALERA_BINS=$GALERA_DIST_DIR/bin
    GALERA_LIBS=$GALERA_DIST_DIR/lib
    install -m 755 -d $GALERA_DIST_DIR
    install -m 644 ../../LICENSE $GALERA_DIST_DIR/LICENSE.galera
    install -m 755 -d $GALERA_BINS
    install -m 755 -d $GALERA_LIBS

    if [ "$SCONS" == "yes" ]
    then
        SCONS_VD=$GALERA_SRC
        cp -P $SCONS_VD/garb/garbd       $GALERA_BINS
        cp -P $SCONS_VD/libgalera_smm.so $GALERA_LIBS
        if [ "$OS" == "Darwin" -a "$DEBUG" == "yes" ]; then
            cp -P -R $SCONS_VD/garb/garbd.dSYM       $GALERA_BINS
            cp -P -R $SCONS_VD/libgalera_smm.so.dSYM $GALERA_LIBS
        fi
    else
        echo "Autotools compilation not supported any more."
        exit 1
    fi

    install -m 644 LICENSE       $DIST_DIR
    install -m 755 mysql-galera  $DIST_DIR
    install -m 644 README        $DIST_DIR
    install -m 644 QUICK_START   $DIST_DIR

    # Strip binaries if not instructed otherwise
    if test "$NO_STRIP" != "yes"
    then
         for d in $GALERA_BINS $GALERA_LIBS \
                 $MYSQL_DIST_DIR/bin $MYSQL_DIST_DIR/lib $MYSQL_DIST_DIR/sbin
        do
            for f in $d/*
            do
                file $f | grep 'not stripped' >/dev/null && strip $f || :
            done
        done
    fi

fi # if [ $TAR == "yes" ]

if [ "$BIN_DIST" == "yes" ]; then
    . bin_dist.sh
fi

if [ "$TAR" == "yes" ] || [ "$BIN_DIST" == "yes" ]; then

    if [ "$RELEASE" != "" ]
    then
        GALERA_RELEASE="galera-$RELEASE-$(uname -m)"
    else
        GALERA_RELEASE="$WSREP_REV,$GALERA_REV"
    fi

    RELEASE_NAME=$(echo mysql-$MYSQL_VER-$GALERA_RELEASE | sed s/\:/_/g)
    rm -rf $RELEASE_NAME
    mv $DIST_DIR $RELEASE_NAME

    # Hack to avoid 'file changed as we read it'-error
    sync
    sleep 1

    # Pack the release
    tar -czf $RELEASE_NAME.tgz $RELEASE_NAME

fi # if [ $TAR == "yes"  || "$BIN_DIST" == "yes" ]

if [ "$TAR" == "yes" ] && [ "$INSTALL" == "yes" ]; then
    cmd="$GALERA_SRC/tests/scripts/command.sh"
    $cmd stop
    $cmd install $RELEASE_NAME.tgz
fi

get_arch()
{
    if [ "$OS" == "Darwin" ]; then
        if file $MYSQL_SRC/sql/mysqld | grep "i386" >/dev/null 2>&1
        then
            echo "i386"
        else
            echo "amd64"
        fi
    else
        if file $MYSQL_SRC/sql/mysqld | grep "80386" >/dev/null 2>&1
        then
            echo "i386"
        else
            echo "amd64"
        fi
    fi
}

build_linux_packages()
{
    pushd $GALERA_SRC/scripts/mysql

    local ARCH=$(get_arch)
    local WHOAMI=$(whoami)

    if [ $DEBIAN -eq 0 ] && [ "$ARCH" == "amd64" ]; then
        ARCH="x86_64"
        export x86_64=$ARCH # for epm
    fi

    local STRIP_OPT=""
    [ "$NO_STRIP" == "yes" ] && STRIP_OPT="-g"

    export MYSQL_VER MYSQL_SRC GALERA_SRC RELEASE_NAME
    export WSREP_VER=${RELEASE:-"$WSREP_REV"}

    echo $MYSQL_SRC $MYSQL_VER $ARCH
    rm -rf $ARCH

    set +e
    if [ $DEBIAN -ne 0 ]; then #build DEB
        local deb_basename="mysql-server-wsrep"
        pushd debian
        $SUDO_ENV $(which epm) -n -m "$ARCH" -a "$ARCH" -f "deb" \
             --output-dir $ARCH $STRIP_OPT $deb_basename
        RET=$?
        $SUDO /bin/chown -R $WHOAMI.users $ARCH
    else # build RPM
        echo "RPMs are now built by a separate script."
        return 1
    fi

    popd
    return $RET
}

build_freebsd_packages()
{
    echo "Creating FreeBSD packages"
    # Create build directory structure
    DIST_DIR=$BUILD_ROOT/dist/mysql
    MYSQL_DIST_DIR=$DIST_DIR/usr/local
    MYSQL_DIST_CNF=$MYSQL_DIST_DIR/etc/my.cnf
    MYSQL_BINS=$MYSQL_DIST_DIR/bin

    cd $BUILD_ROOT
    rm -rf $BUILD_ROOT/dist

    install_mysql_5.5_dist > /dev/null
    install -m 755 -d $(dirname $MYSQL_DIST_CNF)
    install -m 644 my-5.5.cnf $MYSQL_DIST_CNF

    cat $MYSQL_BUILD_DIR/support-files/wsrep.cnf | \
        sed 's/root:$/root:rootpass/' >> $MYSQL_DIST_CNF
    pushd $MYSQL_BINS; ln -s wsrep_sst_rsync wsrep_sst_rsync_wan; popd
    install -m 755 -d $MYSQL_DIST_DIR/share/doc/mysql
    install -m 644 LICENSE.mysql $MYSQL_DIST_DIR/share/doc/mysql

    install -m 644 LICENSE                  $DIST_DIR/usr/local/share/doc/mysql/LICENSE.wsrep
    install -m 644 README                   $DIST_DIR/usr/local/share/doc/mysql/README.wsrep
    install -m 644 QUICK_START              $DIST_DIR/usr/local/share/doc/mysql/QUICK_START.wsrep
    install -m 755 freebsd/mysql-galera.sh  $DIST_DIR/usr/local/bin/mysql-galera

    # Strip binaries if not instructed otherwise
    if test "$NO_STRIP" != "yes"
    then
         for d in $MYSQL_DIST_DIR/bin $MYSQL_DIST_DIR/lib $MYSQL_DIST_DIR/libexec
        do
            for f in $d/*
            do
                file $f | grep 'not stripped' >/dev/null && strip $f || :
            done
        done
    fi

    pwd
    ./freebsd.sh $MYSQL_VER $RELEASE
    rm -rf $BUILD_ROOT/dist
}

if [ "$PACKAGE" == "yes" ]; then
    case "$OS" in
        Linux)
            build_linux_packages
            ;;
        FreeBSD)
            build_freebsd_packages
            mv *.tbz ../..
            ;;
        *)
            echo "packages for $OS are not supported."
            return 1
            ;;
    esac
fi
#<|MERGE_RESOLUTION|>--- conflicted
+++ resolved
@@ -258,18 +258,6 @@
 if [ "$INSTALL" == "yes" ]; then TAR="yes"; fi
 if [ "$SKIP_BUILD" == "yes" ]; then CONFIGURE="no"; fi
 
-<<<<<<< HEAD
-=======
-if [ "$MYSQL_MAJOR" = "5.1" ]
-then
-    MYSQL_BUILD_DIR="$MYSQL_SRC"
-else
-    [ "$DEBUG" == "yes" ] \
-    && MYSQL_BUILD_DIR="$MYSQL_SRC/build_debug" \
-    || MYSQL_BUILD_DIR="$MYSQL_SRC/build_release"
-fi
-
->>>>>>> c8c7bace
 which dpkg >/dev/null 2>&1 && DEBIAN=1 || DEBIAN=0
 
 # export command options for Galera build

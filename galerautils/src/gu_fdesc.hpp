/*
 * Copyright (C) 2009-2016 Codership Oy <info@codership.com>
 *
 * $Id$
 */

#ifndef __GU_FDESC_HPP__
#define __GU_FDESC_HPP__

#include "gu_exception.hpp"
#include "gu_types.hpp" // for off_t, byte_t
#include "../../common/wsrep_api.h"

#include <string>

namespace gu
{

class FileDescriptor
{
public:

    /* open existing file */
    FileDescriptor (const std::string& fname,
#ifdef HAVE_PSI_INTERFACE
                    wsrep_pfs_instr_tag_t tag,
#endif /* HAVE_PSI_INTERFACE */
                    bool               sync  = true);

    /* (re)create file */
    FileDescriptor (const std::string& fname,
#ifdef HAVE_PSI_INTERFACE
                    wsrep_pfs_instr_tag_t tag,
#endif /* HAVE_PSI_INTERFACE */
                    size_t             length,
                    bool               allocate = true,
                    bool               sync     = true);

    ~FileDescriptor ();

    int                get()   const { return fd_;   }
    const std::string& name()  const { return name_; }
    off_t              size()  const { return size_; }

<<<<<<< HEAD
    void               flush() const;
    void               unlink() const;
=======
    void               sync()  const;

    void               unlink() const { ::unlink (name_.c_str()); }
>>>>>>> 082d3807

private:

    std::string const name_;
    int         const fd_;
    off_t       const size_;
    bool        const sync_; // sync on close

#ifdef HAVE_PSI_INTERFACE
    wsrep_pfs_instr_tag_t tag_;
#endif /* HAVE_PSI_INTERFACE */

    bool write_byte (off_t offset);
    void write_file (off_t start = 0);
    void prealloc   (off_t start = 0);

    void constructor_common();

    FileDescriptor (const FileDescriptor&);
    FileDescriptor& operator = (const FileDescriptor);
};

} /* namespace gu */

#endif /* __GU_FDESC_HPP__ */<|MERGE_RESOLUTION|>--- conflicted
+++ resolved
@@ -42,14 +42,9 @@
     const std::string& name()  const { return name_; }
     off_t              size()  const { return size_; }
 
-<<<<<<< HEAD
     void               flush() const;
     void               unlink() const;
-=======
     void               sync()  const;
-
-    void               unlink() const { ::unlink (name_.c_str()); }
->>>>>>> 082d3807
 
 private:
 

//
// Copyright (C) 2010 Codership Oy <info@codership.com>
//

//!
// @file gu_unordered.hpp unordered_[multi]map definition
//
// We still have environments where neither boost or std unordered
// stuff is available. Wrapper classes are provided for alternate
// implementations with standard semantics.
//
// For usage see either boost or tr1 specifications for unordered_[multi]map
//

#ifndef GU_UNORDERED_HPP
#define GU_UNORDERED_HPP

#if defined(HAVE_STD_UNORDERED_MAP)
#include <unordered_map>
#include <unordered_set>
#define GU_UNORDERED_MAP_NAMESPACE std
#elif defined(HAVE_TR1_UNORDERED_MAP)
#include <tr1/unordered_map>
#include <tr1/unordered_set>
#define GU_UNORDERED_MAP_NAMESPACE std::tr1
#elif defined(HAVE_BOOST_UNORDERED_MAP_HPP)
#include <boost/unordered_map.hpp>
#include <boost/unordered_set.hpp>
#define GU_UNORDERED_MAP_NAMESPACE boost
#else
#error "no unordered map available"
#endif

#include "gu_throw.hpp"

namespace gu
{
    template <typename K>
    class UnorderedHash
    {
    public:
        typedef GU_UNORDERED_MAP_NAMESPACE::hash<K> Type;

        size_t operator()(const K& k) const
        {
            return Type()(k);
        }
    };


    template <typename K>
    size_t HashValue(const K& key)
    {
        return UnorderedHash<K>()(key);
    }

    template <typename K, typename H = UnorderedHash<K>,
              class P = std::equal_to<K>,
              class A = std::allocator<K> >
    class UnorderedSet
    {
        typedef GU_UNORDERED_MAP_NAMESPACE::unordered_set<K, H, P, A> type;
        type impl_;
    public:
        typedef typename type::value_type value_type;
        typedef typename type::iterator iterator;
        typedef typename type::const_iterator const_iterator;

        UnorderedSet() : impl_() { }
        explicit UnorderedSet(A a) : impl_(a) { }

        iterator begin() { return impl_.begin(); }
        const_iterator begin() const { return impl_.begin(); }
        iterator end() { return impl_.end(); }
        const_iterator end() const { return impl_.end(); }
        std::pair<iterator, bool> insert(const value_type& k)
        { return impl_.insert(k); }
        iterator insert_unique(const value_type& k)
        {
            std::pair<iterator, bool> ret(insert(k));
            if (ret.second == false) gu_throw_fatal << "insert unique failed";
            return ret.first;
        }
        iterator find(const K& key) { return impl_.find(key); }
        const_iterator find(const K& key) const { return impl_.find(key); }
        iterator erase(iterator i) { return impl_.erase(i); }
        size_t size() const { return impl_.size(); }
        bool empty() const { return impl_.empty(); }
        void clear() { impl_.clear(); }
        void rehash(size_t n) { impl_.rehash(n); }
<<<<<<< HEAD
        size_t bucket_count() { return impl_.bucket_count(); }
=======
    };

    template <typename K, typename H = UnorderedHash<K>,
              class P = std::equal_to<K>,
              class A = std::allocator<K> >
    class UnorderedMultiset
    {
        typedef GU_UNORDERED_MAP_NAMESPACE::unordered_multiset<K, H, P, A> type;
        type impl_;
    public:
        typedef typename type::value_type value_type;
        typedef typename type::iterator iterator;
        typedef typename type::const_iterator const_iterator;

        UnorderedMultiset() : impl_() { }

        iterator begin() { return impl_.begin(); }
        const_iterator begin() const { return impl_.begin(); }
        iterator end() { return impl_.end(); }
        const_iterator end() const { return impl_.end(); }
        iterator insert(const value_type& k)
        { return impl_.insert(k); }
        iterator find(const K& key) { return impl_.find(key); }
        const_iterator find(const K& key) const { return impl_.find(key); }
        std::pair<iterator, iterator>
        equal_range(const K& key) { return impl_.equal_range(key); }
        std::pair<iterator, iterator>
        equal_range(const K& key) const
        { return impl_.equal_range(key); }
        iterator erase(iterator i) { return impl_.erase(i); }
        size_t size() const { return impl_.size(); }
        bool empty() const { return impl_.empty(); }
        void clear() { impl_.clear(); }
        void rehash(size_t n) { impl_.rehash(n); }
>>>>>>> ac090bcc
    };


    template <typename K, typename V, typename H = UnorderedHash<K>,
              class P = std::equal_to<K>,
              class A = std::allocator<std::pair<const K, V> > >
    class UnorderedMap
    {
        typedef GU_UNORDERED_MAP_NAMESPACE::unordered_map<K, V, H, P, A> type;
        type impl_;
    public:
        typedef typename type::value_type value_type;
        typedef typename type::iterator iterator;
        typedef typename type::const_iterator const_iterator;

        UnorderedMap() : impl_() { }

        iterator begin() { return impl_.begin(); }
        const_iterator begin() const { return impl_.begin(); }
        iterator end() { return impl_.end(); }
        const_iterator end() const { return impl_.end(); }
        std::pair<iterator, bool> insert(const std::pair<K, V>& kv)
        { return impl_.insert(kv); }
        iterator insert_unique(const std::pair<K, V>& kv)
        {
            std::pair<iterator, bool> ret(insert(kv));
            if (ret.second == false) gu_throw_fatal << "insert unique failed";
            return ret.first;
        }
        iterator find(const K& key) { return impl_.find(key); }
        const_iterator find(const K& key) const { return impl_.find(key); }
        iterator erase(iterator i) { return impl_.erase(i); }
        size_t size() const { return impl_.size(); }
        bool empty() const { return impl_.empty(); }
        void clear() { impl_.clear(); }
        void rehash(size_t n) { impl_.rehash(n); }
#if defined(HAVE_UNORDERED_MAP)
        void reserve(size_t n) { impl_.reserve(n); }
#endif
        size_t bucket_count() { return impl_.bucket_count(); }
    };

    template <typename K, typename V, typename H = UnorderedHash<K> >
    class UnorderedMultimap
    {
        typedef GU_UNORDERED_MAP_NAMESPACE::unordered_multimap<K, V> type;
        type impl_;
    public:
        typedef typename type::value_type value_type;
        typedef typename type::iterator iterator;
        typedef typename type::const_iterator const_iterator;

        UnorderedMultimap() : impl_() { }
        void clear() { impl_.clear(); }

        iterator begin() { return impl_.begin(); }
        const_iterator begin() const { return impl_.begin(); }
        iterator end() { return impl_.end(); }
        const_iterator end() const { return impl_.end(); }
        iterator insert(const std::pair<K, V>& kv)
        { return impl_.insert(kv); }
        iterator find(const K& key) { return impl_.find(key); }
        const_iterator find(const K& key) const { return impl_.find(key); }
        std::pair<iterator, iterator>
        equal_range(const K& key) { return impl_.equal_range(key); }
        std::pair<const_iterator, const_iterator>
        equal_range(const K& key) const
        { return impl_.equal_range(key); }
        void erase(iterator i) { impl_.erase(i); }
        size_t size() const { return impl_.size(); }
        bool empty() const { return impl_.empty(); }
#if defined(HAVE_UNORDERED_MAP)
        void reserve(size_t n) { impl_.reserve(n); }
#endif
        size_t bucket_count() { return impl_.bucket_count(); }
    };
}

#undef GU_UNORDERED_MAP_NAMESPACE

#endif // GU_UNORDERED_HPP<|MERGE_RESOLUTION|>--- conflicted
+++ resolved
@@ -88,44 +88,7 @@
         bool empty() const { return impl_.empty(); }
         void clear() { impl_.clear(); }
         void rehash(size_t n) { impl_.rehash(n); }
-<<<<<<< HEAD
         size_t bucket_count() { return impl_.bucket_count(); }
-=======
-    };
-
-    template <typename K, typename H = UnorderedHash<K>,
-              class P = std::equal_to<K>,
-              class A = std::allocator<K> >
-    class UnorderedMultiset
-    {
-        typedef GU_UNORDERED_MAP_NAMESPACE::unordered_multiset<K, H, P, A> type;
-        type impl_;
-    public:
-        typedef typename type::value_type value_type;
-        typedef typename type::iterator iterator;
-        typedef typename type::const_iterator const_iterator;
-
-        UnorderedMultiset() : impl_() { }
-
-        iterator begin() { return impl_.begin(); }
-        const_iterator begin() const { return impl_.begin(); }
-        iterator end() { return impl_.end(); }
-        const_iterator end() const { return impl_.end(); }
-        iterator insert(const value_type& k)
-        { return impl_.insert(k); }
-        iterator find(const K& key) { return impl_.find(key); }
-        const_iterator find(const K& key) const { return impl_.find(key); }
-        std::pair<iterator, iterator>
-        equal_range(const K& key) { return impl_.equal_range(key); }
-        std::pair<iterator, iterator>
-        equal_range(const K& key) const
-        { return impl_.equal_range(key); }
-        iterator erase(iterator i) { return impl_.erase(i); }
-        size_t size() const { return impl_.size(); }
-        bool empty() const { return impl_.empty(); }
-        void clear() { impl_.clear(); }
-        void rehash(size_t n) { impl_.rehash(n); }
->>>>>>> ac090bcc
     };
 
 

/*
 * Copyright (C) 2009-2016 Codership Oy <info@codership.com>
 *
 * $Id$
 */

#include "gu_fdesc.hpp"

#include "gu_logger.hpp"
#include "gu_throw.hpp"

extern "C" {
#include "gu_limits.h"
}

#if !defined(_XOPEN_SOURCE) && !defined(__APPLE__)
#define _XOPEN_SOURCE 600
#endif

#include <cerrno>
#include <limits>
#include <sys/stat.h>
#include <sys/statvfs.h>
#include <fcntl.h>
#include <unistd.h>

#ifndef O_CLOEXEC // CentOS < 6.0 does not have it
#define O_CLOEXEC 0
#endif

#ifndef O_NOATIME
#define O_NOATIME 0
#endif

namespace gu
{
    static int const OPEN_FLAGS   = O_RDWR | O_NOATIME | O_CLOEXEC;
    static int const CREATE_FLAGS = OPEN_FLAGS | O_CREAT /*| O_TRUNC*/;

    /* respect user umask by allowing all bits by default */
    static mode_t const CREATE_MODE =
        S_IRUSR | S_IWUSR | S_IRGRP | S_IWGRP | S_IROTH | S_IWOTH ;

    FileDescriptor::FileDescriptor (const std::string& fname,
<<<<<<< HEAD
#ifdef HAVE_PSI_INTERFACE
                                    wsrep_pfs_instr_tag_t tag,
#endif /* HAVE_PSI_INTERFACE */
                                    bool const          sync)
=======
                                    bool const         sync)
>>>>>>> 859000c9
        : name_(fname),
          fd_  (open (name_.c_str(), OPEN_FLAGS)),
          size_(fd_ < 0 ? 0 : lseek (fd_, 0, SEEK_END)),
          sync_(sync)
#ifdef HAVE_PSI_INTERFACE
          ,tag_(tag)
#endif /* HAVE_PSI_INTERFACE */
    {
        constructor_common();
#ifdef HAVE_PSI_INTERFACE
        {
            int* file_ref = const_cast<int*>(&fd_);
            pfs_instr_callback(WSREP_PFS_INSTR_TYPE_FILE,
                               WSREP_PFS_INSTR_OPS_OPEN, tag_,
                               reinterpret_cast<void**>(&file_ref),
                               NULL, name_.c_str());
        }
#endif /* HAVE_PSI_INTERFACE */
    }

    static unsigned long long
    available_storage(const std::string& name, size_t size)
    {
        static size_t const reserve(1 << 20); // reserve 1M free space
        struct statvfs stat;
        int const err(statvfs(name.c_str(), &stat));

        if (0 == err)
        {
            unsigned long long const free_size=
               static_cast<unsigned long long>(stat.f_bavail) * stat.f_bsize;

            if (reserve < free_size)
            {
                return free_size - reserve;
            }
            else
            {
                return 0;
            }
        }
        else
        {
            int const errn(errno);
            log_warn << "statvfs() failed on '" << name << "' partition: "
                     << errn << " (" << strerror(errn) <<"). Proceeding anyway.";
            return std::numeric_limits<unsigned long long>::max();
        }
    }

    FileDescriptor::FileDescriptor (const std::string& fname,
#ifdef HAVE_PSI_INTERFACE
                                    wsrep_pfs_instr_tag_t tag,
#endif /* HAVE_PSI_INTERFACE */
                                    size_t const       size,
                                    bool   const       allocate,
                                    bool   const       sync)
        : name_(fname),
          fd_  (open (fname.c_str(), CREATE_FLAGS, CREATE_MODE)),
          size_(size),
          sync_(sync)
#ifdef HAVE_PSI_INTERFACE
          ,tag_(tag)
#endif /* HAVE_PSI_INTERFACE */
    {
        constructor_common();

#ifdef HAVE_PSI_INTERFACE
        {
            int* file_ref = const_cast<int*>(&fd_);
            pfs_instr_callback(WSREP_PFS_INSTR_TYPE_FILE,
                               WSREP_PFS_INSTR_OPS_CREATE, tag_,
                               reinterpret_cast<void**>(&file_ref),
                               NULL, name_.c_str());
        }
#endif /* HAVE_PSI_INTERFACE */

        off_t const current_size(lseek (fd_, 0, SEEK_END));

        if (current_size < size_)
        {
            unsigned long long const available(available_storage(name_, size_));

            if (size_t(size_) > available)
            {
#ifdef HAVE_PSI_INTERFACE
                {
                    int* file_ref = const_cast<int*>(&fd_);
                    pfs_instr_callback(WSREP_PFS_INSTR_TYPE_FILE,
                                       WSREP_PFS_INSTR_OPS_CLOSE, tag_,
                                       reinterpret_cast<void**>(&file_ref),
                                       NULL, name_.c_str());
                }
#endif /* HAVE_PSI_INTERFACE */
                ::close(fd_);

#ifdef HAVE_PSI_INTERFACE
                {
                    pfs_instr_callback(WSREP_PFS_INSTR_TYPE_FILE,
                                       WSREP_PFS_INSTR_OPS_DELETE, tag_,
                                       NULL, NULL, name_.c_str());
                }
#endif /* HAVE_PSI_INTERFACE */
                ::unlink(name_.c_str());

                gu_throw_error(ENOSPC) << "Requested size " << size_ << " for '"
                                       << name_
                                       << "' exceeds available storage space "
                                       << available;
            }

            if (allocate)
            {
                // reserve space that hasn't been reserved
                prealloc (current_size);
            }
            else
            {
                // reserve size or bus error follows mmap()
                write_byte (size_ - 1);
            }
        }
        else if (current_size > size_)
        {
            log_debug << "Truncating '" << name_<< "' to " << size_<< " bytes.";

            if (ftruncate(fd_, size_))
            {
                gu_throw_error(errno) << "Failed to truncate '" << name_
                                      << "' to " << size_ << " bytes.";
            }
        }
        else
        {
            log_debug << "Reusing existing '" << name_ << "'.";
        }
    }

    void
    FileDescriptor::constructor_common()
    {
        if (fd_ < 0) {
            gu_throw_error(errno) << "Failed to open file '" + name_ + '\'';
        }
#if !defined(__APPLE__) /* Darwin does not have posix_fadvise */
/* benefits are questionable
        int err(posix_fadvise (value, 0, size, POSIX_FADV_SEQUENTIAL));

        if (err != 0)
        {
            log_warn << "Failed to set POSIX_FADV_SEQUENTIAL on "
                     << name << ": " << err << " (" << strerror(err) << ")";
        }
*/
#endif
        log_debug << "Opened file '" << name_ << "', size: " << size_;
        log_debug << "File descriptor: " << fd_;
    }

    FileDescriptor::~FileDescriptor ()
    {
        if (sync_)
        {
            try { sync(); } catch (Exception& e) { log_error << e.what(); }
        }

#ifdef HAVE_PSI_INTERFACE
        {
            int* file_ref = const_cast<int*>(&fd_);
            pfs_instr_callback(WSREP_PFS_INSTR_TYPE_FILE,
                               WSREP_PFS_INSTR_OPS_CLOSE, tag_,
                               reinterpret_cast<void**>(&file_ref),
                               NULL, name_.c_str());
        }
#endif /* HAVE_PSI_INTERFACE */

        if (close(fd_) != 0)
        {
            int const err(errno);
            log_error << "Failed to close file '" << name_ << "': "
                      << err << " (" << strerror(err) << '\'';
        }
        else
        {
            log_debug << "Closed  file '" << name_ << "'";
        }
    }

    void
    FileDescriptor::sync () const
    {
        log_debug << "Flushing file '" << name_ << "'";

        if (fsync (fd_) < 0) {
            gu_throw_error(errno) << "fsync() failed on '" + name_ + '\'';
        }

        log_debug << "Flushed file '" << name_ << "'";
    }

    void
    FileDescriptor::unlink() const
    {
#ifdef HAVE_PSI_INTERFACE
        pfs_instr_callback(WSREP_PFS_INSTR_TYPE_FILE,
                           WSREP_PFS_INSTR_OPS_DELETE, tag_,
                           NULL, NULL, name_.c_str());
#endif /* HAVE_PSI_INTERFACE */
        ::unlink (name_.c_str());
    }

    bool
    FileDescriptor::write_byte (off_t offset)
    {
        byte_t const byte (0);

        if (lseek (fd_, offset, SEEK_SET) != offset)
            gu_throw_error(errno) << "lseek() failed on '" << name_ << '\'';

        if (write (fd_, &byte, sizeof(byte)) != sizeof(byte))
            gu_throw_error(errno) << "write() failed on '" << name_ << '\'';

        return true;
    }

    /*! prealloc() fallback */
    void
    FileDescriptor::write_file (off_t const start)
    {
        // last byte of the start page
        off_t offset=
           (start / GU_PAGE_SIZE) * GU_PAGE_SIZE + (GU_PAGE_SIZE - 1);

        log_info << "Preallocating " << (size_ - start) << '/' << size_
                 << " bytes in '" << name_ << "'...";

        while (offset < size_ && write_byte (offset))
        {
            offset += GU_PAGE_SIZE;
        }

        if (offset >= size_ && write_byte (size_ - 1))
        {
            sync();
            return;
        }

        gu_throw_error (errno) << "File preallocation failed";
    }

    void
    FileDescriptor::prealloc(off_t const start)
    {
        off_t const diff (size_ - start);

        log_debug << "Preallocating " << diff << '/' << size_ << " bytes in '"
                  << name_ << "'...";

#if defined(__APPLE__)
        if (0 != fcntl (fd_, F_SETSIZE, size_) && 0 != ftruncate (fd_, size_))
#else
        if (0 != posix_fallocate (fd_, start, diff))
#endif
        {
            if ((EINVAL == errno || ENOSYS == errno) && start >= 0 && diff > 0)
            {
                // FS does not support the operation, try physical write
                write_file (start);
            }
            else
            {
                gu_throw_error (errno) << "File preallocation failed";
            }
        }
    }
}<|MERGE_RESOLUTION|>--- conflicted
+++ resolved
@@ -42,14 +42,10 @@
         S_IRUSR | S_IWUSR | S_IRGRP | S_IWGRP | S_IROTH | S_IWOTH ;
 
     FileDescriptor::FileDescriptor (const std::string& fname,
-<<<<<<< HEAD
 #ifdef HAVE_PSI_INTERFACE
                                     wsrep_pfs_instr_tag_t tag,
 #endif /* HAVE_PSI_INTERFACE */
-                                    bool const          sync)
-=======
                                     bool const         sync)
->>>>>>> 859000c9
         : name_(fname),
           fd_  (open (name_.c_str(), OPEN_FLAGS)),
           size_(fd_ < 0 ? 0 : lseek (fd_, 0, SEEK_END)),

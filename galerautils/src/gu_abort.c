// Copyright (C) 2011-2013 Codership Oy <info@codership.com>

/**
 * @file Clean abort function
 *
 * $Id$
 */


#include "gu_abort.h"

#include "gu_system.h"
#include "gu_log.h"
#include <sys/resource.h> /* for setrlimit() */
#include <signal.h>       /* for signal()    */
#include <stdlib.h>       /* for abort()     */

<<<<<<< HEAD
static void (* app_callback) (void) = NULL;
=======
#ifdef __linux__
#include <sys/prctl.h>    /* for prctl() */
#endif /* __linux__ */
>>>>>>> 86785384

void
gu_abort (void)
{
    /* avoid coredump */
    struct rlimit core_limits = { 0, 0 };
    setrlimit (RLIMIT_CORE, &core_limits);

#ifdef __linux__
    /* Linux with its coredump piping option requires additional care.
     * See e.g. https://patchwork.kernel.org/patch/1091782/ */
    prctl(PR_SET_DUMPABLE, 0, 0, 0, 0);
#endif /* __linux__ */

    /* restore default SIGABRT handler */
    signal (SIGABRT, SIG_DFL);

#if defined(GU_SYS_PROGRAM_NAME)
    gu_info ("%s: Terminated.", GU_SYS_PROGRAM_NAME);
#else
    gu_info ("Program terminated.");
#endif

    if (app_callback)
    {
        app_callback();
    }

    abort();
}

/* Register the application callback that be called before exiting: */

void
gu_abort_register_cb (void (* callback) (void))
{
    app_callback = callback;
}<|MERGE_RESOLUTION|>--- conflicted
+++ resolved
@@ -15,13 +15,11 @@
 #include <signal.h>       /* for signal()    */
 #include <stdlib.h>       /* for abort()     */
 
-<<<<<<< HEAD
-static void (* app_callback) (void) = NULL;
-=======
 #ifdef __linux__
 #include <sys/prctl.h>    /* for prctl() */
 #endif /* __linux__ */
->>>>>>> 86785384
+
+static void (* app_callback) (void) = NULL;
 
 void
 gu_abort (void)

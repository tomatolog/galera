--- conflicted
+++ resolved
@@ -35,24 +35,11 @@
             , pfs_mtx_()
 #endif
         {
-<<<<<<< HEAD
-            mtx_.lock();
-=======
-            int const err(mtx_->lock());
-            if (gu_unlikely(err))
-            {
-                std::string msg = "Mutex lock failed: ";
-                msg = msg + strerror(err);
-                throw Exception(msg.c_str(), err);
-            }
->>>>>>> 8daa05c0
+            mtx_->lock();
         }
 
         virtual ~Lock ()
         {
-<<<<<<< HEAD
-            mtx_.unlock();
-=======
 #ifdef HAVE_PSI_INTERFACE
             if (pfs_mtx_ != NULL)
             {
@@ -60,42 +47,55 @@
                 return;
             }
 #endif /* HAVE_PSI_INTERFACE */
-
-#ifdef GU_DEBUG_MUTEX
-            assert(mtx_->owned());
-#endif
-            int const err(mtx_->unlock());
-            if (gu_unlikely(err))
-            {
-                log_fatal << "Mutex unlock failed: " << err << " ("
-                          << strerror(err) << "), Aborting.";
-                ::abort();
-            }
-            // log_debug << "Unlocked mutex " << value;
->>>>>>> 8daa05c0
+           mtx_->unlock();
         }
 
         inline void wait (const Cond& cond)
         {
+
 #ifdef GU_MUTEX_DEBUG
-            mtx_.locked_ = false;
+#ifdef HAVE_PSI_INTERFACE
+            if (pfs_mtx_)
+                pfs_mtx_->locked_ = false;
+            else
+                mtx_->locked_ = false;
+#else
+            mtx_->locked_ = false;
+#endif /* HAVE_PSI_INTERFACE */
 #endif /* GU_MUTEX_DEBUG */
+
+
             cond.ref_count++;
-<<<<<<< HEAD
-            gu_cond_wait (&(cond.cond), &mtx_.impl()); // never returns error
-=======
+
 #ifdef HAVE_PSI_INTERFACE
             if (pfs_mtx_)
                 gu_cond_wait (&(cond.cond), pfs_mtx_->value);
             else
+                gu_cond_wait (&(cond.cond), &(mtx_->impl()));
+#else
+            gu_cond_wait (&(cond.cond), &(mtx_->impl()));
 #endif /* HAVE_PSI_INTERFACE */
-                gu_cond_wait (&(cond.cond), &(mtx_->impl()));
->>>>>>> 8daa05c0
+
             cond.ref_count--;
+
 #ifdef GU_MUTEX_DEBUG
-            mtx_.locked_ = true;
-            mtx_.owned_  = gu_thread_self();
+#ifdef HAVE_PSI_INTERFACE
+            if (pfs_mtx_)
+            {
+                pfs_mtx_->locked_ = true;
+                pfs_mtx_->owned_ = gu_thread_self();
+            }
+            else
+            {
+                mtx_->locked_ = true;
+                mtx_->owned_  = gu_thread_self();
+            }
+#else
+            mtx_->locked_ = true;
+            mtx_->owned_  = gu_thread_self();
+#endif /* HAVE_PSI_INTERFACE */
 #endif /* GU_MUTEX_DEBUG */
+
         }
 
         inline void wait (const Cond& cond, const datetime::Date& date)
@@ -103,13 +103,21 @@
             timespec ts;
 
             date._timespec(ts);
+
+
 #ifdef GU_MUTEX_DEBUG
-            mtx_.locked_ = false;
+#ifdef HAVE_PSI_INTERFACE
+            if (pfs_mtx_)
+                pfs_mtx_->locked_ = false;
+            else
+                mtx_->locked_ = false;
+#else
+            mtx_->locked_ = false;
+#endif /* HAVE_PSI_INTERFACE */
 #endif /* GU_MUTEX_DEBUG */
+
             cond.ref_count++;
-<<<<<<< HEAD
-            int const ret(gu_cond_timedwait (&(cond.cond), &mtx_.impl(), &ts));
-=======
+
             int ret;
 #ifdef HAVE_PSI_INTERFACE
             if (pfs_mtx_)
@@ -117,11 +125,25 @@
             else
 #endif /* HAVE_PSI_INTERFACE */
                 ret = gu_cond_timedwait (&(cond.cond), &(mtx_->impl()), &ts);
->>>>>>> 8daa05c0
+
             cond.ref_count--;
+
 #ifdef GU_MUTEX_DEBUG
-            mtx_.locked_ = true;
-            mtx_.owned_  = gu_thread_self();
+#ifdef HAVE_PSI_INTERFACE
+            if (pfs_mtx_)
+            {
+                pfs_mtx_->locked_ = true;
+                pfs_mtx_->owned_ = gu_thread_self();
+            }
+            else
+            {
+                mtx_->locked_ = true;
+                mtx_->owned_  = gu_thread_self();
+            }
+#else
+            mtx_->locked_ = true;
+            mtx_->owned_  = gu_thread_self();
+#endif /* HAVE_PSI_INTERFACE */
 #endif /* GU_MUTEX_DEBUG */
 
             if (gu_unlikely(ret)) gu_throw_error(ret);

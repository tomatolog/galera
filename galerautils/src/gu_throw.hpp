/*
 * Copyright (C) 2009-2013 Codership Oy <info@codership.com>
 *
 * $Id: gu_throw.hpp 3032 2013-04-06 20:29:33Z alex $
 */

/*!
 * @file Classes to allow throwing more verbose exceptions. Should be only
 * used from one-line macros below. Concrete classes intended to be final.
 */

#ifndef __GU_THROW__
#define __GU_THROW__

#include <cstring>
#include <cerrno>
#include <cstring>
#include <sstream>
#include <iomanip>

#include "gu_macros.h"
#include "gu_exception.hpp"

namespace gu
{
    /*! "base" class */
    class ThrowBase
    {
    protected:

        const char* const  file;
        const char* const  func;
        int         const  line;
        std::ostringstream os;

        ThrowBase (const char* file_, const char* func_, int line_)
            :
            file (file_),
            func (func_),
            line (line_),
            os   ()
        {}

    private:

        ThrowBase (const ThrowBase&);
        ThrowBase& operator= (const ThrowBase&);

        friend class ThrowError;
        friend class ThrowFatal;
    };

    /* final*/ class ThrowError //: public ThrowBase
    {
    public:

        ThrowError (const char* file_,
                    const char* func_,
                    int         line_,
                    int         err_ = Exception::E_UNSPEC)
            :
            base (file_, func_, line_),
            err  (err_)
        {}

<<<<<<< HEAD
        ~ThrowError() throw (Exception) GU_NORETURN
=======
        ~ThrowError() GU_NORETURN
>>>>>>> b567c7be
        {
            base.os << ": " << err << " (" << ::strerror(err) << ')';

            Exception e(base.os.str(), err);

            e.trace (base.file, base.func, base.line);

            throw e;
        }

        std::ostringstream& msg () { return base.os; }

    private:

        ThrowBase base;
        int const err;
    };

    /* final*/ class ThrowFatal //: public ThrowBase
    {
    public:

        ThrowFatal (const char* file, const char* func, int line)
            :
            base (file, func, line)
        {}

<<<<<<< HEAD
        ~ThrowFatal () throw (Exception) GU_NORETURN
=======
        ~ThrowFatal () GU_NORETURN
>>>>>>> b567c7be
        {
            base.os << " (FATAL)";

            Exception e(base.os.str(), Exception::E_NOTRECOVERABLE);

            e.trace (base.file, base.func, base.line);

            throw e;
        }

        std::ostringstream& msg () { return base.os; }

    private:

        ThrowBase base;
    };
}

// Usage: gu_throw_xxxxx << msg1 << msg2 << msg3;

#define gu_throw_error(err_)                                    \
    gu::ThrowError(__FILE__, __FUNCTION__, __LINE__, err_).msg()

#define gu_throw_fatal                                          \
    gu::ThrowFatal(__FILE__, __FUNCTION__, __LINE__).msg()

#endif // __GU_THROW__<|MERGE_RESOLUTION|>--- conflicted
+++ resolved
@@ -1,7 +1,7 @@
 /*
  * Copyright (C) 2009-2013 Codership Oy <info@codership.com>
  *
- * $Id: gu_throw.hpp 3032 2013-04-06 20:29:33Z alex $
+ * $Id$
  */
 
 /*!
@@ -63,11 +63,7 @@
             err  (err_)
         {}
 
-<<<<<<< HEAD
-        ~ThrowError() throw (Exception) GU_NORETURN
-=======
         ~ThrowError() GU_NORETURN
->>>>>>> b567c7be
         {
             base.os << ": " << err << " (" << ::strerror(err) << ')';
 
@@ -95,11 +91,7 @@
             base (file, func, line)
         {}
 
-<<<<<<< HEAD
-        ~ThrowFatal () throw (Exception) GU_NORETURN
-=======
         ~ThrowFatal () GU_NORETURN
->>>>>>> b567c7be
         {
             base.os << " (FATAL)";
 

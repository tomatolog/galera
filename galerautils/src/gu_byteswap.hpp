// Copyright (C) 2012-2017 Codership Oy <info@codership.com>

/**
 * @file Endian conversion templates for serialization
 *
 * $Id$
 */

#ifndef _gu_byteswap_hpp_
#define _gu_byteswap_hpp_

#include "gu_byteswap.h"
#include "gu_macros.hpp" // GU_COMPILE_ASSERT

#include <stdint.h>

namespace gu
{

/* General template utility class: undefined */
template <typename T, size_t>
class gtoh_template_helper
{
public:
    static T f(T val)
    {
        // to generate error on compilation stage rather then linking
        return val.this_template_use_is_not_supported();
    }
};

/* Utility argument size-specialized templates, don't use directly */

<<<<<<< HEAD
template <> GU_FORCE_INLINE int8_t  gtoh (const int8_t& val)
{
    return  val;
}

template <> GU_FORCE_INLINE uint8_t  gtoh (const uint8_t& val)
=======
template <typename T>
class gtoh_template_helper<T, 1>
>>>>>>> e55d5186
{
    GU_COMPILE_ASSERT(1 == sizeof(T), gtoh_wrong_argument_size1);
public:
    static GU_FORCE_INLINE T f(T val) { return  val; }
};

<<<<<<< HEAD
template <> GU_FORCE_INLINE int16_t gtoh (const int16_t& val)
{
    return  gtoh16(val);
}

template <> GU_FORCE_INLINE uint16_t gtoh (const uint16_t& val)
=======
template <typename T>
class gtoh_template_helper<T, 2>
>>>>>>> e55d5186
{
    GU_COMPILE_ASSERT(2 == sizeof(T), gtoh_wrong_argument_size2);
public:
    static GU_FORCE_INLINE T f(T val) { return  gtoh16(val); }
};

<<<<<<< HEAD
template <> GU_FORCE_INLINE int32_t gtoh (const int32_t& val)
=======
template <typename T>
class gtoh_template_helper<T, 4>
>>>>>>> e55d5186
{
    GU_COMPILE_ASSERT(4 == sizeof(T), gtoh_wrong_argument_size4);
public:
    static GU_FORCE_INLINE T f(T val) { return  gtoh32(val); }
};

<<<<<<< HEAD
template <> GU_FORCE_INLINE uint32_t gtoh (const uint32_t& val)
{
    return  gtoh32(val);
}

template <> GU_FORCE_INLINE int64_t gtoh (const int64_t& val)
{
    return  gtoh64(val);
}

template <> GU_FORCE_INLINE uint64_t gtoh (const uint64_t& val)
=======
template <typename T>
class gtoh_template_helper<T, 8>
{
    GU_COMPILE_ASSERT(8 == sizeof(T), gtoh_wrong_argument_size8);
public:
    static GU_FORCE_INLINE T f(T val) { return  gtoh64(val); }
};

/* Proper generic byteswap templates for general use */
template <typename T> GU_FORCE_INLINE T gtoh (const T& val)
>>>>>>> e55d5186
{
    return gtoh_template_helper<T, sizeof(T)>::f(val);
}

template <typename T> T htog (const T& val) { return gtoh<T>(val); }

} /* namespace gu */

#endif /* _gu_byteswap_hpp_ */<|MERGE_RESOLUTION|>--- conflicted
+++ resolved
@@ -31,65 +31,30 @@
 
 /* Utility argument size-specialized templates, don't use directly */
 
-<<<<<<< HEAD
-template <> GU_FORCE_INLINE int8_t  gtoh (const int8_t& val)
-{
-    return  val;
-}
-
-template <> GU_FORCE_INLINE uint8_t  gtoh (const uint8_t& val)
-=======
 template <typename T>
 class gtoh_template_helper<T, 1>
->>>>>>> e55d5186
 {
     GU_COMPILE_ASSERT(1 == sizeof(T), gtoh_wrong_argument_size1);
 public:
     static GU_FORCE_INLINE T f(T val) { return  val; }
 };
 
-<<<<<<< HEAD
-template <> GU_FORCE_INLINE int16_t gtoh (const int16_t& val)
-{
-    return  gtoh16(val);
-}
-
-template <> GU_FORCE_INLINE uint16_t gtoh (const uint16_t& val)
-=======
 template <typename T>
 class gtoh_template_helper<T, 2>
->>>>>>> e55d5186
 {
     GU_COMPILE_ASSERT(2 == sizeof(T), gtoh_wrong_argument_size2);
 public:
     static GU_FORCE_INLINE T f(T val) { return  gtoh16(val); }
 };
 
-<<<<<<< HEAD
-template <> GU_FORCE_INLINE int32_t gtoh (const int32_t& val)
-=======
 template <typename T>
 class gtoh_template_helper<T, 4>
->>>>>>> e55d5186
 {
     GU_COMPILE_ASSERT(4 == sizeof(T), gtoh_wrong_argument_size4);
 public:
     static GU_FORCE_INLINE T f(T val) { return  gtoh32(val); }
 };
 
-<<<<<<< HEAD
-template <> GU_FORCE_INLINE uint32_t gtoh (const uint32_t& val)
-{
-    return  gtoh32(val);
-}
-
-template <> GU_FORCE_INLINE int64_t gtoh (const int64_t& val)
-{
-    return  gtoh64(val);
-}
-
-template <> GU_FORCE_INLINE uint64_t gtoh (const uint64_t& val)
-=======
 template <typename T>
 class gtoh_template_helper<T, 8>
 {
@@ -100,7 +65,6 @@
 
 /* Proper generic byteswap templates for general use */
 template <typename T> GU_FORCE_INLINE T gtoh (const T& val)
->>>>>>> e55d5186
 {
     return gtoh_template_helper<T, sizeof(T)>::f(val);
 }

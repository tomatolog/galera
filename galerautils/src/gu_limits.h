// Copyright (C) 2008-2016 Codership Oy <info@codership.com>

/**
 * @file system limit macros
 *
 * $Id$
 */

#ifndef _gu_limits_h_
#define _gu_limits_h_

#include <unistd.h>

#ifdef __cplusplus
extern "C" {
#endif

extern size_t gu_page_size(void);
extern size_t gu_phys_pages(void);
extern size_t gu_avphys_pages(void);

#ifdef __cplusplus
} // extern "C"
#endif

<<<<<<< HEAD
#if defined(__APPLE__)
static inline size_t gu_page_size()    { return getpagesize();             }
static inline size_t gu_phys_pages()   { return gu_darwin_phys_pages();    }
static inline size_t gu_avphys_pages() { return gu_darwin_avphys_pages();  }
#elif defined(__FreeBSD__)
static inline size_t gu_page_size()    { return sysconf(_SC_PAGESIZE);     }
static inline size_t gu_phys_pages()   { return sysconf(_SC_PHYS_PAGES);   }
static inline size_t gu_avphys_pages() { return gu_freebsd_avphys_pages(); }
#else /* !__APPLE__ && !__FreeBSD__ */
static inline size_t gu_page_size()    { return sysconf(_SC_PAGESIZE);     }
static inline size_t gu_phys_pages()   { return sysconf(_SC_PHYS_PAGES);   }
static inline size_t gu_avphys_pages() { return sysconf(_SC_AVPHYS_PAGES); }
#endif /* !__APPLE__ && !__FreeBSD__ */

/* We need this as a compile-time constant. Runtime check is implemented
 * in gu_init.c */
#if defined(__powerpc__)
#define GU_PAGE_SIZE 65536
#define GU_PAGE_MULTIPLIER 1
#else
#define GU_PAGE_SIZE 4096
#define GU_PAGE_MULTIPLIER 16
#endif
=======
#define GU_PAGE_SIZE gu_page_size()

/* returns multiple of page size that is no less than page size */
static inline size_t gu_page_size_multiple(size_t const requested_size)
{
    size_t const sys_page_size = GU_PAGE_SIZE;
    size_t const multiple = requested_size / sys_page_size;
    return sys_page_size * (0 == multiple ? 1 : multiple);
}
>>>>>>> b98f92fb

static inline size_t gu_avphys_bytes()
{
    // to detect overflow on systems with >4G of RAM, see #776
    unsigned long long avphys = gu_avphys_pages(); avphys *= gu_page_size();
    size_t max = -1;
    return (avphys < max ? avphys : max);
}

#include <limits.h>

#define GU_ULONG_MAX      ULONG_MAX
#define GU_LONG_MAX       LONG_MAX
#define GU_LONG_MIN       LONG_MIN

#define GU_ULONG_LONG_MAX 0xffffffffffffffffULL
#define GU_LONG_LONG_MAX  0x7fffffffffffffffLL
#define GU_LONG_LONG_MIN  (-GU_LONG_LONG_MAX - 1)

#endif /* _gu_limits_h_ */<|MERGE_RESOLUTION|>--- conflicted
+++ resolved
@@ -23,31 +23,6 @@
 } // extern "C"
 #endif
 
-<<<<<<< HEAD
-#if defined(__APPLE__)
-static inline size_t gu_page_size()    { return getpagesize();             }
-static inline size_t gu_phys_pages()   { return gu_darwin_phys_pages();    }
-static inline size_t gu_avphys_pages() { return gu_darwin_avphys_pages();  }
-#elif defined(__FreeBSD__)
-static inline size_t gu_page_size()    { return sysconf(_SC_PAGESIZE);     }
-static inline size_t gu_phys_pages()   { return sysconf(_SC_PHYS_PAGES);   }
-static inline size_t gu_avphys_pages() { return gu_freebsd_avphys_pages(); }
-#else /* !__APPLE__ && !__FreeBSD__ */
-static inline size_t gu_page_size()    { return sysconf(_SC_PAGESIZE);     }
-static inline size_t gu_phys_pages()   { return sysconf(_SC_PHYS_PAGES);   }
-static inline size_t gu_avphys_pages() { return sysconf(_SC_AVPHYS_PAGES); }
-#endif /* !__APPLE__ && !__FreeBSD__ */
-
-/* We need this as a compile-time constant. Runtime check is implemented
- * in gu_init.c */
-#if defined(__powerpc__)
-#define GU_PAGE_SIZE 65536
-#define GU_PAGE_MULTIPLIER 1
-#else
-#define GU_PAGE_SIZE 4096
-#define GU_PAGE_MULTIPLIER 16
-#endif
-=======
 #define GU_PAGE_SIZE gu_page_size()
 
 /* returns multiple of page size that is no less than page size */
@@ -57,7 +32,6 @@
     size_t const multiple = requested_size / sys_page_size;
     return sys_page_size * (0 == multiple ? 1 : multiple);
 }
->>>>>>> b98f92fb
 
 static inline size_t gu_avphys_bytes()
 {

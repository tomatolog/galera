--- conflicted
+++ resolved
@@ -20,11 +20,7 @@
 START_TEST (basic)
 {
     ssize_t const extra_size(1 << 12); /* extra size to force new page */
-<<<<<<< HEAD
-    gu::byte_t reserved[extra_size] __attribute__ ((aligned (GU_WORD_BYTES)));
-=======
     size_t reserved[extra_size / sizeof(size_t)]; /* size_t for alignment */
->>>>>>> ff05089d
 
     const char test0[] = "test0";
     ssize_t const test0_size(sizeof(test0));

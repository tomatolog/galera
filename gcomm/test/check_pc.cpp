--- conflicted
+++ resolved
@@ -1130,12 +1130,8 @@
 
     for (size_t i = 0; i < n_nodes; ++i)
     {
-<<<<<<< HEAD
         dn.push_back(create_dummy_node(i + 1, suspect_timeout,
                                        inactive_timeout, retrans_period));
-=======
-        dn.push_back(create_dummy_node(i + 1, inactive_timeout,retrans_period));
->>>>>>> b818e203
         gu_trace(join_node(&prop, dn[i], i == 0));
         set_cvi(dn, 0, i, ++view_seq, V_PRIM);
         gu_trace(prop.propagate_until_cvi(false));

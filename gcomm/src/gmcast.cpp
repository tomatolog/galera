/*
 * Copyright (C) 2009-2014 Codership Oy <info@codership.com>
 */

#include "gmcast.hpp"
#include "gmcast_proto.hpp"

#include "gcomm/common.hpp"
#include "gcomm/conf.hpp"
#include "gcomm/util.hpp"
#include "gcomm/map.hpp"
#include "defaults.hpp"
#include "gu_convert.hpp"
#include "gu_resolver.hpp"
#include "gu_asio.hpp" // gu::conf::use_ssl

using namespace std::rel_ops;

using gcomm::gmcast::Proto;
using gcomm::gmcast::ProtoMap;
using gcomm::gmcast::Link;
using gcomm::gmcast::LinkMap;
using gcomm::gmcast::Message;

const long gcomm::GMCast::max_retry_cnt_(std::numeric_limits<int>::max());

static void set_tcp_defaults (gu::URI* uri)
{
    // what happens if there is already this parameter?
    uri->set_option(gcomm::Conf::TcpNonBlocking, gu::to_string(1));
}


static bool check_tcp_uri(const gu::URI& uri)
{
    return (uri.get_scheme() == gu::scheme::tcp ||
            uri.get_scheme() == gu::scheme::ssl);
}

static std::string get_scheme(bool use_ssl)
{
    if (use_ssl == true)
    {
        return gu::scheme::ssl;
    }
    return gu::scheme::tcp;
}

gcomm::GMCast::GMCast(Protonet& net, const gu::URI& uri,
                      const UUID* my_uuid)
    :
    Transport     (net, uri),
    version_(check_range(Conf::GMCastVersion,
                         param<int>(conf_, uri, Conf::GMCastVersion, "0"),
                         0, max_version_ + 1)),
    segment_ (check_range(Conf::GMCastSegment,
                          param<int>(conf_, uri, Conf::GMCastSegment, "0"),
                          0, 255)),
    my_uuid_      (my_uuid ? *my_uuid : UUID(0, 0)),
    use_ssl_      (param<bool>(conf_, uri, gu::conf::use_ssl, "false")),
    // @todo: technically group name should be in path component
    group_name_   (param<std::string>(conf_, uri, Conf::GMCastGroup, "")),
    listen_addr_  (
        param<std::string>(
            conf_, uri, Conf::GMCastListenAddr,
            get_scheme(use_ssl_) + "://0.0.0.0")), // how to make it IPv6 safe?
    initial_addrs_(),
    mcast_addr_   (param<std::string>(conf_, uri, Conf::GMCastMCastAddr, "")),
    bind_ip_      (""),
    mcast_ttl_    (check_range(
                       Conf::GMCastMCastTTL,
                       param<int>(conf_, uri, Conf::GMCastMCastTTL, "1"),
                       1, 256)),
    listener_     (0),
    mcast_        (),
    pending_addrs_(),
    remote_addrs_ (),
    addr_blacklist_(),
    relaying_     (false),
    isolate_      (false),
    proto_map_    (new ProtoMap()),
    relay_set_    (),
    segment_map_  (),
    self_index_   (std::numeric_limits<size_t>::max()),
    time_wait_    (param<gu::datetime::Period>(
                       conf_, uri,
                       Conf::GMCastTimeWait, Defaults::GMCastTimeWait)),
    check_period_ ("PT0.5S"),
    peer_timeout_ (param<gu::datetime::Period>(
                       conf_, uri,
                       Conf::GMCastPeerTimeout, Defaults::GMCastPeerTimeout)),
    max_initial_reconnect_attempts_(
        param<int>(conf_, uri,
                   Conf::GMCastMaxInitialReconnectAttempts,
                   gu::to_string(max_retry_cnt_))),
    next_check_   (gu::datetime::Date::now())
{
    log_info << "GMCast version " << version_;

    if (group_name_ == "")
    {
        gu_throw_error (EINVAL) << "Group not defined in URL: "
                                << uri_.to_string();
    }

    set_initial_addr(uri_);

    try
    {
        listen_addr_ = uri_.get_option (Conf::GMCastListenAddr);
    }
    catch (gu::NotFound&) {}

    try
    {
        gu::URI uri(listen_addr_); /* check validity of the address */
    }
    catch (gu::Exception&)
    {
        /* most probably no scheme, try to append one and see if it succeeds */
        listen_addr_ = uri_string(get_scheme(use_ssl_), listen_addr_);
        gu_trace(gu::URI uri(listen_addr_));
    }

    gu::URI listen_uri(listen_addr_);

    if (check_tcp_uri(listen_uri) == false)
    {
        gu_throw_error (EINVAL) << "listen addr '" << listen_addr_
                                << "' does not specify supported protocol";
    }

    if (gu::net::resolve(listen_uri).get_addr().is_anyaddr() == false)
    {
        // bind outgoing connections to the same address as listening.
        gu_trace(bind_ip_ = listen_uri.get_host());
    }

    std::string port(Defaults::GMCastTcpPort);

    try
    {
        port = listen_uri.get_port();
    }
    catch (gu::NotSet&)
    {
        // if no listen port is set for listen address in the options,
        // see if base port was configured
        try
        {
            port = conf_.get(BASE_PORT_KEY);
        }
        catch (gu::NotSet&)
        {
            // if no base port configured, try port from the connection address
            try { port = uri_.get_port(); } catch (gu::NotSet&) {}
        }

        listen_addr_ += ":" + port;
    }

    conf_.set(BASE_PORT_KEY, port);

    listen_addr_ = gu::net::resolve(listen_addr_).to_string();
    // resolving sets scheme to tcp, have to rewrite for ssl
    if (use_ssl_ == true)
    {
        listen_addr_.replace(0, 3, gu::scheme::ssl);
    }

    std::set<std::string>::iterator iaself(initial_addrs_.find(listen_addr_));
    if (iaself != initial_addrs_.end())
    {
        log_debug << "removing own listen address '" << *iaself
                  << "' from initial address list";
        initial_addrs_.erase(iaself);
    }

    if (mcast_addr_ != "")
    {
        try
        {
            port = uri_.get_option(Conf::GMCastMCastPort);
        }
        catch (gu::NotFound&) {}

        mcast_addr_ = gu::net::resolve(
            uri_string(gu::scheme::udp, mcast_addr_, port)).to_string();
    }

    log_info << self_string() << " listening at " << listen_addr_;
    log_info << self_string() << " multicast: " << mcast_addr_
             << ", ttl: " << mcast_ttl_;

    conf_.set(Conf::GMCastListenAddr, listen_addr_);
    conf_.set(Conf::GMCastMCastAddr, mcast_addr_);
    conf_.set(Conf::GMCastVersion, gu::to_string(version_));
    conf_.set(Conf::GMCastTimeWait, gu::to_string(time_wait_));
    conf_.set(Conf::GMCastMCastTTL, gu::to_string(mcast_ttl_));
    conf_.set(Conf::GMCastPeerTimeout, gu::to_string(peer_timeout_));
    conf_.set(Conf::GMCastSegment, gu::to_string<int>(segment_));
}

gcomm::GMCast::~GMCast()
{
    if (listener_ != 0) close();

    delete proto_map_;
}

void gcomm::GMCast::set_initial_addr(const gu::URI& uri)
{

    const gu::URI::AuthorityList& al(uri.get_authority_list());

    for (gu::URI::AuthorityList::const_iterator i(al.begin());
         i != al.end(); ++i)
    {
        std::string host;
        try
        {
            host = i->host();
        }
        catch (gu::NotSet& ns)
        {
            gu_throw_error(EINVAL) << "Unset host in URL " << uri;
        }

        if (host_is_any(host)) continue;

        std::string port;
        try
        {
            port = i->port();
        }
        catch (gu::NotSet& )
        {
            try
            {
                port = conf_.get(BASE_PORT_KEY);
            }
            catch (gu::NotFound&)
            {
                port = Defaults::GMCastTcpPort;
            }
            catch (gu::NotSet&)
            {
                port = Defaults::GMCastTcpPort;
            }
        }

        std::string initial_uri = uri_string(get_scheme(use_ssl_), host, port);
        std::string initial_addr;
        try
        {
            initial_addr = gu::net::resolve(initial_uri).to_string();
        }
        catch (gu::Exception& )
        {
            log_warn << "Failed to resolve " << initial_uri;
            continue;
        }

        // resolving sets scheme to tcp, have to rewrite for ssl
        if (use_ssl_ == true)
        {
            initial_addr.replace(0, 3, gu::scheme::ssl);
        }

        if (check_tcp_uri(initial_addr) == false)
        {
            gu_throw_error (EINVAL) << "initial addr '" << initial_addr
                                    << "' is not valid";
        }

        log_debug << self_string() << " initial addr: " << initial_addr;
        initial_addrs_.insert(initial_addr);

    }

}

void gcomm::GMCast::connect_precheck(bool start_prim)
{
    if (!start_prim && initial_addrs_.empty()) {
        gu_throw_fatal << "No address to connect";
    }
}

void gcomm::GMCast::connect()
{
    pstack_.push_proto(this);
    log_debug << "gmcast " << uuid() << " connect";

    gu::URI listen_uri(listen_addr_);

    set_tcp_defaults (&listen_uri);

    listener_ = pnet().acceptor(listen_uri);
    gu_trace (listener_->listen(listen_uri));

    if (!mcast_addr_.empty())
    {
        gu::URI mcast_uri(
            mcast_addr_ + '?'
            + gcomm::Socket::OptIfAddr + '='
            + gu::URI(listen_addr_).get_host()+'&'
            + gcomm::Socket::OptNonBlocking + "=1&"
            + gcomm::Socket::OptMcastTTL    + '=' + gu::to_string(mcast_ttl_)
            );

        mcast_ = pnet().socket(mcast_uri);
        gu_trace(mcast_->connect(mcast_uri));
    }

    if (!initial_addrs_.empty())
    {
        for (std::set<std::string>::const_iterator i(initial_addrs_.begin());
             i != initial_addrs_.end(); ++i)
        {
            insert_address(*i, UUID(), pending_addrs_);
            AddrList::iterator ai(pending_addrs_.find(*i));
            AddrList::value(ai).set_max_retries(max_retry_cnt_);
            gu_trace (gmcast_connect(*i));
        }
    }
}


void gcomm::GMCast::connect(const gu::URI& uri)
{
    set_initial_addr(uri);
    connect();
}



void gcomm::GMCast::close(bool force)
{
    log_debug << "gmcast " << uuid() << " close";
    pstack_.pop_proto(this);
    if (mcast_)
    {
        mcast_->close();
        // delete mcast;
        // mcast = 0;
    }

    gcomm_assert(listener_ != 0);
    listener_->close();
    delete listener_;
    listener_ = 0;

    segment_map_.clear();
    for (ProtoMap::iterator
             i = proto_map_->begin(); i != proto_map_->end(); ++i)
    {
        delete ProtoMap::value(i);
    }

    proto_map_->clear();
    pending_addrs_.clear();
    remote_addrs_.clear();
}

// Erase proto entry in safe manner
// 1) Erase from relay_set_
// 2) Erase from proto_map_
// 3) Delete proto entry
void gcomm::GMCast::erase_proto(gmcast::ProtoMap::iterator i)
{
    Proto* p(ProtoMap::value(i));
    std::set<Socket*>::iterator si(relay_set_.find(p->socket().get()));
    if (si != relay_set_.end())
    {
        relay_set_.erase(si);
    }
    proto_map_->erase(i);
    delete p;
}

void gcomm::GMCast::gmcast_accept()
{
    SocketPtr tp;

    try
    {
        tp = listener_->accept();
    }
    catch (gu::Exception& e)
    {
        log_warn << e.what();
        return;
    }

    if (isolate_ == true)
    {
        log_debug << "dropping accepted socket due to isolation";
        tp->close();
        return;
    }

    Proto* peer = new Proto (
        *this,
        version_,
        tp,
        listener_->listen_addr(),
        "",
        mcast_addr_,
        segment_,
        group_name_);
    std::pair<ProtoMap::iterator, bool> ret =
        proto_map_->insert(std::make_pair(tp->id(), peer));

    if (ret.second == false)
    {
        delete peer;
        gu_throw_fatal << "Failed to add peer to map";
    }
    if (tp->state() == Socket::S_CONNECTED)
    {
        peer->send_handshake();
    }
    else
    {
        log_debug << "accepted socket is connecting";
    }
    log_debug << "handshake sent";
}


void gcomm::GMCast::gmcast_connect(const std::string& remote_addr)
{
    if (remote_addr == listen_addr_) return;

    gu::URI connect_uri(remote_addr);

    set_tcp_defaults (&connect_uri);

    if (!bind_ip_.empty())
    {
        connect_uri.set_option(gcomm::Socket::OptIfAddr, bind_ip_);
    }

    SocketPtr tp = pnet().socket(connect_uri);

    try
    {
        tp->connect(connect_uri);
    }
    catch (gu::Exception& e)
    {
        log_debug << "Connect failed: " << e.what();
        // delete tp;
        return;
    }

    Proto* peer = new Proto (
        *this,
        version_,
        tp,
        listener_->listen_addr(),
        remote_addr,
        mcast_addr_,
        segment_,
        group_name_);

    std::pair<ProtoMap::iterator, bool> ret =
        proto_map_->insert(std::make_pair(tp->id(), peer));

    if (ret.second == false)
    {
        delete peer;
        gu_throw_fatal << "Failed to add peer to map";
    }

    ret.first->second->wait_handshake();
}


void gcomm::GMCast::gmcast_forget(const UUID& uuid,
                                  const gu::datetime::Period& wait_period)
{
    /* Close all proto entries corresponding to uuid */

    ProtoMap::iterator pi, pi_next;
    for (pi = proto_map_->begin(); pi != proto_map_->end(); pi = pi_next)
    {
        pi_next = pi, ++pi_next;
        Proto* rp = ProtoMap::value(pi);
        if (rp->remote_uuid() == uuid)
        {
            erase_proto(pi);
        }
    }

    /* Set all corresponding entries in address list to have retry cnt
     * greater than max retries and next reconnect time after some period */
    AddrList::iterator ai;
    for (ai = remote_addrs_.begin(); ai != remote_addrs_.end(); ++ai)
    {
        AddrEntry& ae(AddrList::value(ai));
        if (ae.uuid() == uuid)
        {
            log_info << "forgetting " << uuid
                     << " (" << AddrList::key(ai) << ")";

            ProtoMap::iterator pi, pi_next;
            for (pi = proto_map_->begin(); pi != proto_map_->end(); pi = pi_next)
            {
                pi_next = pi, ++pi_next;
                if (ProtoMap::value(pi)->remote_addr() == AddrList::key(ai))
                {
                    log_info << "deleting entry " << AddrList::key(ai);
                    erase_proto(pi);
                }
            }
            ae.set_max_retries(0);
            ae.set_retry_cnt(1);
            gu::datetime::Date now(gu::datetime::Date::now());
            // Don't reduce next reconnect time if it is set greater than
            // requested
            if ((now + wait_period > ae.next_reconnect()) ||
                (ae.next_reconnect() == gu::datetime::Date::max()))
            {
                ae.set_next_reconnect(gu::datetime::Date::now() + wait_period);
            }
            else
            {
                log_debug << "not decreasing next reconnect for " << uuid;
            }
        }
    }

    /* Update state */
    update_addresses();
}

void gcomm::GMCast::handle_connected(Proto* rp)
{
    const SocketPtr tp(rp->socket());
    assert(tp->state() == Socket::S_CONNECTED);
    log_debug << "transport " << tp << " connected";
    if (rp->state() == Proto::S_INIT)
    {
        log_debug << "sending handshake";
        // accepted socket was waiting for underlying transport
        // handshake to finish
        rp->send_handshake();
    }
}

void gcomm::GMCast::handle_established(Proto* est)
{
    log_info << self_string() << " connection established to "
             << est->remote_uuid() << " "
             << est->remote_addr();

    if (is_evicted(est->remote_uuid()))
    {
        log_warn << "Closing connection to evicted node " << est->remote_uuid();
        erase_proto(proto_map_->find_checked(est->socket()->id()));
        update_addresses();
        return;
    }

    if (est->remote_uuid() == uuid())
    {
        std::set<std::string>::iterator
            ia_i(initial_addrs_.find(est->remote_addr()));
        if (ia_i != initial_addrs_.end())
        {
            initial_addrs_.erase(ia_i);
        }
        AddrList::iterator i(pending_addrs_.find(est->remote_addr()));
        if (i != pending_addrs_.end())
        {
            if (addr_blacklist_.find(est->remote_addr()) == addr_blacklist_.end())
            {
                log_warn << self_string()
                         << " address '" << est->remote_addr()
                         << "' points to own listening address, blacklisting";
            }
            pending_addrs_.erase(i);
            addr_blacklist_.insert(make_pair(est->remote_addr(),
                                             AddrEntry(gu::datetime::Date::now(),
                                                       gu::datetime::Date::now(),
                                                       est->remote_uuid())));
        }
        erase_proto(proto_map_->find_checked(est->socket()->id()));
        update_addresses();
        return;
    }

    // If address is found from pending_addrs_, move it to remote_addrs list
    // and set retry cnt to -1
    const std::string& remote_addr(est->remote_addr());
    AddrList::iterator i(pending_addrs_.find(remote_addr));

    if (i != pending_addrs_.end())
    {
        log_debug << "Erasing " << remote_addr << " from panding list";
        pending_addrs_.erase(i);
    }

    if ((i = remote_addrs_.find(remote_addr)) == remote_addrs_.end())
    {
        log_debug << "Inserting " << remote_addr << " to remote list";

        insert_address (remote_addr, est->remote_uuid(), remote_addrs_);
        i = remote_addrs_.find(remote_addr);
    }
    else if (AddrList::value(i).uuid() != est->remote_uuid())
    {
        log_info << "remote endpoint " << est->remote_addr()
                 << " changed identity " << AddrList::value(i).uuid()
                 << " -> " << est->remote_uuid();
        remote_addrs_.erase(i);
        i = remote_addrs_.insert_unique(
            make_pair(est->remote_addr(),
                      AddrEntry(gu::datetime::Date::now(),
                                gu::datetime::Date::now(),
                                est->remote_uuid())));
    }

    if (AddrList::value(i).retry_cnt() >
        AddrList::value(i).max_retries())
    {
        log_warn << "discarding established (time wait) "
                 << est->remote_uuid()
                 << " (" << est->remote_addr() << ") ";
        erase_proto(proto_map_->find(est->socket()->id()));
        update_addresses();
        return;
    }

    // send_up(Datagram(), p->remote_uuid());

    // init retry cnt to -1 to avoid unnecessary logging at first attempt
    // max retries will be readjusted in handle stable view
    AddrList::value(i).set_retry_cnt(-1);
    AddrList::value(i).set_max_retries(max_initial_reconnect_attempts_);

    // Cleanup all previously established entries with same
    // remote uuid. It is assumed that the most recent connection
    // is usually the healthiest one.
    ProtoMap::iterator j, j_next;
    for (j = proto_map_->begin(); j != proto_map_->end(); j = j_next)
    {
        j_next = j, ++j_next;

        Proto* p(ProtoMap::value(j));

        if (p->remote_uuid() == est->remote_uuid())
        {
            if (p->handshake_uuid() < est->handshake_uuid())
            {
                log_debug << self_string()
                          << " cleaning up duplicate "
                          << p->socket()
                          << " after established "
                          << est->socket();
                erase_proto(j);
            }
            else if (p->handshake_uuid() > est->handshake_uuid())
            {
                log_debug << self_string()
                          << " cleaning up established "
                          << est->socket()
                          << " which is duplicate of "
                          << p->socket();
                erase_proto(proto_map_->find_checked(est->socket()->id()));
                update_addresses();
                return;
            }
            else
            {
                assert(p == est);
            }
        }
    }

    AddrList::iterator ali(find_if(remote_addrs_.begin(),
                                   remote_addrs_.end(),
                                   AddrListUUIDCmp(est->remote_uuid())));
    if (ali != remote_addrs_.end())
    {
        AddrList::value(ali).set_last_connect();
    }
    else
    {
        log_warn << "peer " << est->remote_addr()
                 << " not found from remote addresses";
    }

    update_addresses();
}

void gcomm::GMCast::handle_failed(Proto* failed)
{
    log_debug << "handle failed: " << *failed;
    const std::string& remote_addr = failed->remote_addr();

    bool found_ok(false);
    for (ProtoMap::const_iterator i = proto_map_->begin();
         i != proto_map_->end(); ++i)
    {
        Proto* p(ProtoMap::value(i));
        if (p                    != failed      &&
            p->state()       <= Proto::S_OK &&
            p->remote_addr() == failed->remote_addr())
        {
            log_debug << "found live " << *p;
            found_ok = true;
            break;
        }
    }

    if (found_ok == false && remote_addr != "")
    {
        AddrList::iterator i;

        if ((i = pending_addrs_.find(remote_addr)) != pending_addrs_.end() ||
            (i = remote_addrs_.find(remote_addr))  != remote_addrs_.end())
        {
            AddrEntry& ae(AddrList::value(i));
            ae.set_retry_cnt(ae.retry_cnt() + 1);

            gu::datetime::Date rtime = gu::datetime::Date::now() + gu::datetime::Period("PT1S");
            log_debug << self_string()
                      << " setting next reconnect time to "
                      << rtime << " for " << remote_addr;
            ae.set_next_reconnect(rtime);
        }
    }

    erase_proto(proto_map_->find_checked(failed->socket()->id()));
    update_addresses();
}


bool gcomm::GMCast::is_connected(const std::string& addr, const UUID& uuid) const
{
    for (ProtoMap::const_iterator i = proto_map_->begin();
         i != proto_map_->end(); ++i)
    {
        Proto* conn = ProtoMap::value(i);

        if (addr == conn->remote_addr() ||
            uuid == conn->remote_uuid())
        {
            return true;
        }
    }

    return false;
}


void gcomm::GMCast::insert_address (const std::string& addr,
                             const UUID&   uuid,
                             AddrList&     alist)
{
    if (addr == listen_addr_)
    {
        gu_throw_fatal << "Trying to add self addr " << addr << " to addr list";
    }

    if (alist.insert(make_pair(addr,
                               AddrEntry(gu::datetime::Date::now(),
                                         gu::datetime::Date::now(), uuid))).second == false)
    {
        log_warn << "Duplicate entry: " << addr;
    }
    else
    {
        log_debug << self_string() << ": new address entry " << uuid << ' '
                  << addr;
    }
}


void gcomm::GMCast::update_addresses()
{
    LinkMap link_map;
    std::set<UUID> uuids;
    /* Add all established connections into uuid_map and update
     * list of remote addresses */

    ProtoMap::iterator i, i_next;
    for (i = proto_map_->begin(); i != proto_map_->end(); i = i_next)
    {
        i_next = i, ++i_next;

        Proto* rp = ProtoMap::value(i);

        if (rp->state() == Proto::S_OK)
        {
            if (rp->remote_addr() == "" ||
                rp->remote_uuid() == UUID::nil())
            {
                gu_throw_fatal << "Protocol error: local: (" << my_uuid_
                               << ", '" << listen_addr_
                               << "'), remote: (" << rp->remote_uuid()
                               << ", '" << rp->remote_addr() << "')";
            }

            if (remote_addrs_.find(rp->remote_addr()) == remote_addrs_.end())
            {
                log_warn << "Connection exists but no addr on addr list for "
                         << rp->remote_addr();
                insert_address(rp->remote_addr(), rp->remote_uuid(),
                               remote_addrs_);
            }

            if (uuids.insert(rp->remote_uuid()).second == false)
            {
                // Duplicate entry, drop this one
                // @todo Deeper inspection about the connection states
                log_debug << self_string() << " dropping duplicate entry";
                erase_proto(i);
            }
            else
            {
                link_map.insert(Link(rp->remote_uuid(),
                                     rp->remote_addr(),
                                     rp->mcast_addr()));
            }
        }
    }

    /* Send topology change message containing only established
     * connections */
    for (ProtoMap::iterator i = proto_map_->begin(); i != proto_map_->end(); ++i)
    {
        Proto* gp = ProtoMap::value(i);

        // @todo: a lot of stuff here is done for each connection, including
        //        message creation and serialization. Need a mcast_msg() call
        //        and move this loop in there.
        if (gp->state() == Proto::S_OK)
            gp->send_topology_change(link_map);
    }

    /* Add entries reported by all other nodes to address list to
     * get complete view of existing uuids/addresses */
    for (ProtoMap::iterator i = proto_map_->begin(); i != proto_map_->end(); ++i)
    {
        Proto* rp = ProtoMap::value(i);

        if (rp->state() == Proto::S_OK)
        {
            for (LinkMap::const_iterator j = rp->link_map().begin();
                 j != rp->link_map().end(); ++j)
            {
                const UUID& link_uuid(LinkMap::key(j));
                const std::string& link_addr(LinkMap::value(j).addr());
                gcomm_assert(link_uuid != UUID::nil() && link_addr != "");

                if (addr_blacklist_.find(link_addr) != addr_blacklist_.end())
                {
                    log_debug << self_string()
                              << " address '" << link_addr
                              << "' pointing to uuid " << link_uuid
                              << " is blacklisted, skipping";
                    continue;
                }

                if (link_uuid                     != uuid()         &&
                    remote_addrs_.find(link_addr)  == remote_addrs_.end() &&
                    pending_addrs_.find(link_addr) == pending_addrs_.end())
                {
                    log_debug << self_string()
                              << " conn refers to but no addr in addr list for "
                              << link_addr;
                    insert_address(link_addr, link_uuid, remote_addrs_);

                    AddrList::iterator pi(remote_addrs_.find(link_addr));

                    assert(pi != remote_addrs_.end());

                    AddrEntry& ae(AddrList::value(pi));

                    // init retry cnt to -1 to avoid unnecessary logging
                    // at first attempt
                    // max retries will be readjusted in handle stable view
                    ae.set_retry_cnt(-1);
                    ae.set_max_retries(max_initial_reconnect_attempts_);

                    // Add some randomness for first reconnect to avoid
                    // simultaneous connects
                    gu::datetime::Date rtime(gu::datetime::Date::now());

                    rtime = rtime + ::rand() % (100*gu::datetime::MSec);
                    ae.set_next_reconnect(rtime);
                    next_check_ = std::min(next_check_, rtime);
                }
            }
        }
    }

    // Build multicast tree
    log_debug << self_string() << " --- mcast tree begin ---";
    segment_map_.clear();

    Segment& local_segment(segment_map_[segment_]);

    if (mcast_)
    {
        log_debug << mcast_addr_;
        local_segment.push_back(mcast_.get());
    }

    self_index_ = 0;
    for (ProtoMap::const_iterator i(proto_map_->begin()); i != proto_map_->end();
         ++i)
    {
        const Proto& p(*ProtoMap::value(i));

        log_debug << "Proto: " << p;

        if (p.remote_segment() == segment_)
        {
            if (p.state() == Proto::S_OK &&
                (p.mcast_addr() == "" ||
                 p.mcast_addr() != mcast_addr_))
            {
                local_segment.push_back(p.socket().get());
                if (p.remote_uuid() < uuid())
                {
                    ++self_index_;
                }
            }
        }
        else
        {
            if (p.state() == Proto::S_OK)
            {
                Segment& remote_segment(segment_map_[p.remote_segment()]);
                remote_segment.push_back(p.socket().get());
            }
        }
    }
    log_debug << self_string() << " self index: " << self_index_;
    log_debug << self_string() << " --- mcast tree end ---";
}


void gcomm::GMCast::reconnect()
{
    if (isolate_ == true)
    {
        log_debug << "skipping reconnect due to isolation";
        return;
    }

    /* Loop over known remote addresses and connect if proto entry
     * does not exist */
    gu::datetime::Date now = gu::datetime::Date::now();
    AddrList::iterator i, i_next;

    for (i = pending_addrs_.begin(); i != pending_addrs_.end(); i = i_next)
    {
        i_next = i, ++i_next;

        const std::string& pending_addr(AddrList::key(i));
        const AddrEntry& ae(AddrList::value(i));

        if (is_connected (pending_addr, UUID::nil()) == false &&
            ae.next_reconnect()                  <= now)
        {
            if (ae.retry_cnt() > ae.max_retries())
            {
                log_info << "cleaning up pending addr " << pending_addr;
                pending_addrs_.erase(i);
                continue; // no reference to pending_addr after this
            }
            else if (ae.next_reconnect() <= now)
            {
                log_debug << "connecting to pending " << pending_addr;
                gmcast_connect (pending_addr);
            }
        }
    }

    for (i = remote_addrs_.begin(); i != remote_addrs_.end(); i = i_next)
    {
        i_next = i, ++i_next;

        const std::string& remote_addr(AddrList::key(i));
        const AddrEntry& ae(AddrList::value(i));
        const UUID& remote_uuid(ae.uuid());

        gcomm_assert(remote_uuid != uuid());

        if (is_connected(remote_addr, remote_uuid) == false &&
            ae.next_reconnect()                <= now)
        {
            if (ae.retry_cnt() > ae.max_retries())
            {
                log_info << " cleaning up " << remote_uuid << " ("
                         << remote_addr << ")";
                remote_addrs_.erase(i);
                continue;//no reference to remote_addr or remote_uuid after this
            }
            else if (ae.next_reconnect() <= now)
            {
                if (ae.retry_cnt() % 30 == 0)
                {
                    log_info << self_string() << " reconnecting to "
                             << remote_uuid << " (" << remote_addr
                             << "), attempt " << ae.retry_cnt();
                }

                gmcast_connect(remote_addr);
            }
            else
            {
                //
            }
        }
    }
}

namespace
{
    class CmpUuidCounts
    {
    public:
        CmpUuidCounts(const std::set<gcomm::UUID>& uuids,
                      gcomm::SegmentId preferred_segment)
            :
            uuids_(uuids),
            preferred_segment_(preferred_segment)
        { }

        size_t count(const gcomm::gmcast::Proto* p) const
        {
            size_t cnt(0);
            for (std::set<gcomm::UUID>::const_iterator i(uuids_.begin());
                 i != uuids_.end(); ++i)
            {
                for (gcomm::gmcast::LinkMap::const_iterator
                         lm_i(p->link_map().begin());
                     lm_i != p->link_map().end(); ++lm_i)
                {
                    if (lm_i->uuid() == *i)
                    {
                        ++cnt;
                        break;
                    }
                }
            }
            return cnt;
        }
        bool operator()(const gcomm::gmcast::Proto* a,
                        const gcomm::gmcast::Proto* b) const
        {
            size_t ac(count(a));
            size_t bc(count(b));
            // if counts are equal, prefer peer from the same segment
            return (ac < bc ||
                    (ac == bc && a->remote_segment() != preferred_segment_));
        }

    private:
        const std::set<gcomm::UUID>& uuids_;
        gcomm::SegmentId preferred_segment_;
    };
}


void gcomm::GMCast::check_liveness()
{
    std::set<UUID> live_uuids;

    // iterate over proto map and mark all timed out entries as failed
    gu::datetime::Date now(gu::datetime::Date::now());
    for (ProtoMap::iterator i(proto_map_->begin()); i != proto_map_->end(); )
    {
        ProtoMap::iterator i_next(i);
        ++i_next;
        Proto* p(ProtoMap::value(i));
        if (p->state() > Proto::S_INIT &&
            p->state() < Proto::S_FAILED &&
            p->tstamp() + peer_timeout_ < now)
        {
<<<<<<< HEAD
            log_info << self_string()
                     << " connection to peer "
                     << p->remote_uuid() << " with addr "
                     << p->remote_addr()
                     << " timed out, no messages seen in " << peer_timeout_
                     << " (gmcast.peer_timeout)";
=======
            // Only log if addr has not been blacklisted
            if (addr_blacklist_.find(p->remote_addr()) == addr_blacklist_.end())
            {
                log_info << self_string()
                         << " connection to peer "
                         << p->remote_uuid() << " with addr "
                         << p->remote_addr()
                         << " timed out, no messages seen in " << peer_timeout_;
            }
>>>>>>> d0f598ff
            p->set_state(Proto::S_FAILED);
            handle_failed(p);
        }
        else if (p->state() == Proto::S_OK)
        {
            if (p->tstamp() + peer_timeout_*2/3 < now)
            {
                p->send_keepalive();
            }

            if (p->state() == Proto::S_FAILED)
            {
                handle_failed(p);
            }
            else
            {
                live_uuids.insert(p->remote_uuid());
            }
        }
        i = i_next;
    }

    bool should_relay(false);

    // iterate over addr list and check if there is at least one live
    // proto entry associated to each addr entry

    std::set<UUID> nonlive_uuids;
    std::string nonlive_peers;
    for (AddrList::const_iterator i(remote_addrs_.begin());
         i != remote_addrs_.end(); ++i)
    {
        const AddrEntry& ae(AddrList::value(i));
        if (ae.retry_cnt()             <= ae.max_retries() &&
            live_uuids.find(ae.uuid()) == live_uuids.end())
        {
            // log_info << self_string()
            // << " missing live proto entry for " << ae.uuid();
            nonlive_uuids.insert(ae.uuid());
            nonlive_peers += AddrList::key(i) + " ";
            should_relay = true;
        }
        else if (ae.last_connect() + peer_timeout_ > now)
        {
            log_debug << "continuing relaying for "
                      << (ae.last_connect() + peer_timeout_ - now);
            should_relay = true;
        }
    }

    if (should_relay == true)
    {
        if (relaying_ == false)
        {
            log_info << self_string()
                     << " turning message relay requesting on, nonlive peers: "
                     << nonlive_peers;
            relaying_ = true;
        }
        relay_set_.clear();
        // build set of protos having OK status
        std::set<Proto*> proto_set;
        for (ProtoMap::iterator i(proto_map_->begin()); i != proto_map_->end();
             ++i)
        {
            Proto* p(ProtoMap::value(i));
            if (p->state() == Proto::S_OK)
            {
                proto_set.insert(p);
            }
        }
        // find minimal set of proto entries required to reach maximum set
        // of nonlive peers
        while (nonlive_uuids.empty() == false &&
               proto_set.empty() == false)
        {
            std::set<Proto*>::iterator maxel(
                std::max_element(proto_set.begin(),
                                 proto_set.end(), CmpUuidCounts(nonlive_uuids, segment_)));
            Proto* p(*maxel);
            log_debug << "relay set maxel :" << *p << " count: "
                      << CmpUuidCounts(nonlive_uuids, segment_).count(p);

            relay_set_.insert(p->socket().get());
            const LinkMap& lm(p->link_map());
            for (LinkMap::const_iterator lm_i(lm.begin()); lm_i != lm.end();
                 ++lm_i)
            {
                nonlive_uuids.erase((*lm_i).uuid());
            }
            proto_set.erase(maxel);
        }
    }
    else if (relaying_ == true && should_relay == false)
    {
        log_info << self_string() << " turning message relay requesting off";
        relay_set_.clear();
        relaying_ = false;
    }
}


gu::datetime::Date gcomm::GMCast::handle_timers()
{
    const gu::datetime::Date now(gu::datetime::Date::now());

    if (now >= next_check_)
    {
        check_liveness();
        reconnect();
        next_check_ = now + check_period_;
    }

    return next_check_;
}


void send(gcomm::Socket* s, gcomm::Datagram& dg)
{
    int err;
    if ((err = s->send(dg)) != 0)
    {
        log_debug << "failed to send to " << s->remote_addr()
                  << ": (" << err << ") " << strerror(err);
    }
}

void gcomm::GMCast::relay(const Message& msg,
                          const Datagram& dg,
                          const void* exclude_id)
{
    Datagram relay_dg(dg);
    relay_dg.normalize();
    Message relay_msg(msg);

    // reset all relay flags from message to be relayed
    relay_msg.set_flags(relay_msg.flags() &
                        ~(Message::F_RELAY | Message::F_SEGMENT_RELAY));

    // if F_RELAY is set in received message, relay to all peers except
    // the originator
    if (msg.flags() & Message::F_RELAY)
    {
        gu_trace(push_header(relay_msg, relay_dg));
        for (SegmentMap::iterator i(segment_map_.begin());
             i != segment_map_.end(); ++i)
        {
            Segment& segment(i->second);
            for (Segment::iterator j(segment.begin()); j != segment.end(); ++j)
            {
                if ((*j)->id() != exclude_id)
                {
                    send(*j, relay_dg);
                }
            }
        }
    }
    else if (msg.flags() & Message::F_SEGMENT_RELAY)
    {
        if (relay_set_.empty() == false)
        {
            // send message to all nodes in relay set to reach
            // nodes in local segment that are not directly reachable
            relay_msg.set_flags(relay_msg.flags() | Message::F_RELAY);
            gu_trace(push_header(relay_msg, relay_dg));
            for (std::set<Socket*>::iterator ri(relay_set_.begin());
                 ri != relay_set_.end(); ++ri)
            {
                send(*ri, relay_dg);
            }
            gu_trace(pop_header(relay_msg, relay_dg));
            relay_msg.set_flags(relay_msg.flags() & ~Message::F_RELAY);
        }

        if (msg.segment_id() == segment_)
        {
            log_warn << "message with F_SEGMENT_RELAY from own segment, "
                     << "source " << msg.source_uuid();
        }

        // Relay to local segment
        gu_trace(push_header(relay_msg, relay_dg));
        Segment& segment(segment_map_[segment_]);
        for (Segment::iterator i(segment.begin()); i != segment.end(); ++i)
        {
            send(*i, relay_dg);
        }
    }
    else
    {
        log_warn << "GMCast::relay() called without relay flags set";
    }
}

void gcomm::GMCast::handle_up(const void*        id,
                       const Datagram&    dg,
                       const ProtoUpMeta& um)
{
    ProtoMap::iterator i;

    if (listener_ == 0) { return; }

    if (id == listener_->id())
    {
        gmcast_accept();
    }
    else if (mcast_ && id == mcast_->id())
    {
        Message msg;

        try
        {
            if (dg.offset() < dg.header_len())
            {
                gu_trace(msg.unserialize(dg.header(), dg.header_size(),
                                         dg.header_offset() +
                                         dg.offset()));
            }
            else
            {
                gu_trace(msg.unserialize(&dg.payload()[0],
                                         dg.len(),
                                         dg.offset()));
            }
        }
        catch (gu::Exception& e)
        {
            GU_TRACE(e);
            log_warn << e.what();
            return;
        }

        if (msg.type() >= Message::GMCAST_T_USER_BASE)
        {
            gu_trace(send_up(Datagram(dg, dg.offset() + msg.serial_size()),
                             ProtoUpMeta(msg.source_uuid())));
        }
        else
        {
            log_warn << "non-user message " << msg.type()
                     << " from multicast socket";
        }
    }
    else if ((i = proto_map_->find(id)) != proto_map_->end())
    {
        Proto* p(ProtoMap::value(i));

        if (dg.len() > 0)
        {
            const Proto::State prev_state(p->state());

            if (prev_state == Proto::S_FAILED)
            {
                log_warn << "unhandled failed proto";
                handle_failed(p);
                return;
            }

            Message msg;

            try
            {
                msg.unserialize(&dg.payload()[0], dg.len(),
                                dg.offset());
            }
            catch (gu::Exception& e)
            {
                GU_TRACE(e);
                log_warn << e.what();
                p->set_state(Proto::S_FAILED);
                handle_failed(p);
                return;
            }

            if (msg.type() >= Message::GMCAST_T_USER_BASE)
            {
                if (evict_list().empty() == false &&
                    evict_list().find(msg.source_uuid()) != evict_list().end())
                {
                    return;
                }
                if (msg.flags() &
                    (Message::F_RELAY | Message::F_SEGMENT_RELAY))
                {
                    relay(msg,
                          Datagram(dg, dg.offset() + msg.serial_size()),
                          id);
                }
                p->set_tstamp(gu::datetime::Date::now());
                send_up(Datagram(dg, dg.offset() + msg.serial_size()),
                        ProtoUpMeta(msg.source_uuid()));
                return;
            }
            else
            {
                try
                {
                    p->set_tstamp(gu::datetime::Date::now());
                    gu_trace(p->handle_message(msg));
                }
                catch (gu::Exception& e)
                {
                    log_warn << "handling gmcast protocol message failed: "
                             << e.what();
                    handle_failed(p);
                    if (e.get_errno() == ENOTRECOVERABLE)
                    {
                        throw;
                    }
                    return;
                }

                if (p->state() == Proto::S_FAILED)
                {
                    handle_failed(p);
                    return;
                }
                else if (p->changed() == true)
                {
                    update_addresses();
                    check_liveness();
                    reconnect();
                }
            }

            if (prev_state != Proto::S_OK && p->state() == Proto::S_OK)
            {
                handle_established(p);
            }
        }
        else if (p->socket()->state() == Socket::S_CONNECTED &&
                 (p->state() == Proto::S_HANDSHAKE_WAIT ||
                  p->state() == Proto::S_INIT))
        {
            handle_connected(p);
        }
        else if (p->socket()->state() == Socket::S_CONNECTED)
        {
            log_warn << "connection " << p->socket()->id()
                     << " closed by peer";
            p->set_state(Proto::S_FAILED);
            handle_failed(p);
        }
        else
        {
            log_debug << "socket in state " << p->socket()->state();
            p->set_state(Proto::S_FAILED);
            handle_failed(p);
        }
    }
    else
    {
        // log_info << "proto entry " << id << " not found";
    }
}


int gcomm::GMCast::handle_down(Datagram& dg, const ProtoDownMeta& dm)
{
    Message msg(version_, Message::GMCAST_T_USER_BASE, uuid(), 1, segment_);

    // handle relay set first, skip these peers below
    if (relay_set_.empty() == false)
    {
        msg.set_flags(msg.flags() | Message::F_RELAY);
        gu_trace(push_header(msg, dg));
        for (std::set<Socket*>::iterator ri(relay_set_.begin());
             ri != relay_set_.end(); ++ri)
        {
            send(*ri, dg);
        }
        gu_trace(pop_header(msg, dg));
        msg.set_flags(msg.flags() & ~Message::F_RELAY);
    }



    for (SegmentMap::iterator si(segment_map_.begin());
         si != segment_map_.end(); ++si)
    {
        uint8_t segment_id(si->first);
        Segment& segment(si->second);

        if (segment_id != segment_)
        {
            size_t target_idx((self_index_ + segment_id) % segment.size());
            msg.set_flags(msg.flags() | Message::F_SEGMENT_RELAY);
            // skip peers that are in relay set
            if (relay_set_.empty() == true ||
                relay_set_.find(segment[target_idx]) == relay_set_.end())
            {
                gu_trace(push_header(msg, dg));
                send(segment[target_idx], dg);
                gu_trace(pop_header(msg, dg));
            }
        }
        else
        {
            msg.set_flags(msg.flags() & ~Message::F_SEGMENT_RELAY);
            gu_trace(push_header(msg, dg));
            for (Segment::iterator i(segment.begin());
                 i != segment.end(); ++i)
            {
                // skip peers that are in relay set
                if (relay_set_.empty() == true ||
                    relay_set_.find(*i) == relay_set_.end())
                {
                    send(*i, dg);
                }
            }
            gu_trace(pop_header(msg, dg));
        }
    }

    return 0;
}

void gcomm::GMCast::handle_stable_view(const View& view)
{
    log_debug << "GMCast::handle_stable_view: " << view;
    if (view.type() == V_PRIM)
    {
        // discard addr list entries not in view
        std::set<UUID> gmcast_lst;
        for (AddrList::const_iterator i(remote_addrs_.begin());
             i != remote_addrs_.end(); ++i)
        {
            gmcast_lst.insert(i->second.uuid());
        }
        std::set<UUID> view_lst;
        for (NodeList::const_iterator i(view.members().begin());
             i != view.members().end(); ++i)
        {
            view_lst.insert(i->first);
        }
        std::list<UUID> diff;
        std::set_difference(gmcast_lst.begin(),
                            gmcast_lst.end(),
                            view_lst.begin(),
                            view_lst.end(),
                            std::back_inserter(diff));

        // Forget partitioned entries, allow them to reconnect
        // in time_wait_/2. Left nodes are given time_wait_ ban for
        // reconnecting when handling V_REG below.
        for (std::list<UUID>::const_iterator i(diff.begin());
             i != diff.end(); ++i)
        {
            gmcast_forget(*i, time_wait_/2);
        }

        // mark nodes in view as stable
        for (std::set<UUID>::const_iterator i(view_lst.begin());
             i != view_lst.end(); ++i)
        {
            AddrList::iterator ai;
            if ((ai = find_if(remote_addrs_.begin(), remote_addrs_.end(),
                              AddrListUUIDCmp(*i))) != remote_addrs_.end())
            {
                ai->second.set_retry_cnt(-1);
                ai->second.set_max_retries(max_retry_cnt_);
            }
        }

        // iterate over pending address list and discard entries without UUID
        for (AddrList::iterator i(pending_addrs_.begin());
             i != pending_addrs_.end(); )
        {
            AddrList::iterator i_next(i);
            ++i_next;
            const AddrEntry& ae(AddrList::value(i));
            if (ae.uuid() == UUID())
            {
                const std::string addr(AddrList::key(i));
                log_info << "discarding pending addr without UUID: "
                         << addr;
                for (ProtoMap::iterator pi(proto_map_->begin());
                     pi != proto_map_->end();)
                {
                    ProtoMap::iterator pi_next(pi);
                    ++pi_next;
                    Proto* p(ProtoMap::value(pi));
                    if (p->remote_addr() == addr)
                    {
                        log_info << "discarding pending addr proto entry " << p;
                        erase_proto(pi);
                    }
                    pi = pi_next;
                }
                pending_addrs_.erase(i);
            }
            i = i_next;
        }
    }
    else if (view.type() == V_REG)
    {
        for (NodeList::const_iterator i(view.members().begin());
             i != view.members().end(); ++i)
        {
            AddrList::iterator ai;
            if ((ai = find_if(remote_addrs_.begin(), remote_addrs_.end(),
                              AddrListUUIDCmp(NodeList::key(i))))
                != remote_addrs_.end())
            {
                log_info << "declaring " << NodeList::key(i)
                         << " at " << handle_get_address(NodeList::key(i))
                         << " stable";
                ai->second.set_retry_cnt(-1);
                ai->second.set_max_retries(max_retry_cnt_);
            }
        }

        // Forget left nodes
        for (NodeList::const_iterator i(view.left().begin());
             i != view.left().end(); ++i)
        {
            gmcast_forget(NodeList::key(i), time_wait_);
        }
    }
    check_liveness();

    for (ProtoMap::const_iterator i(proto_map_->begin()); i != proto_map_->end();
         ++i)
    {
        log_debug << "proto: " << *ProtoMap::value(i);
    }
}


void gcomm::GMCast::handle_evict(const UUID& uuid)
{
    if (is_evicted(uuid) == true)
    {
        return;
    }
    gmcast_forget(uuid, time_wait_);
}


std::string gcomm::GMCast::handle_get_address(const UUID& uuid) const
{
    AddrList::const_iterator ali(
        find_if(remote_addrs_.begin(),
                remote_addrs_.end(),
                AddrListUUIDCmp(uuid)));
    return (ali == remote_addrs_.end() ? "" : AddrList::key(ali));
}

void gcomm::GMCast::add_or_del_addr(const std::string& val)
{
    if (val.compare(0, 4, "add:") == 0)
    {
        gu::URI uri(val.substr(4));
        std::string addr(gu::net::resolve(uri_string(get_scheme(use_ssl_),
                                                     uri.get_host(),
                                                     uri.get_port())).to_string());
        log_info << "inserting address '" << addr << "'";
        insert_address(addr, UUID(), remote_addrs_);
        AddrList::iterator ai(remote_addrs_.find(addr));
        AddrList::value(ai).set_max_retries(
            max_initial_reconnect_attempts_);
        AddrList::value(ai).set_retry_cnt(-1);
    }
    else if (val.compare(0, 4, "del:") == 0)
    {
        std::string addr(val.substr(4));
        AddrList::iterator ai(remote_addrs_.find(addr));
        if (ai != remote_addrs_.end())
        {
            ProtoMap::iterator pi, pi_next;
            for (pi = proto_map_->begin(); pi != proto_map_->end(); pi = pi_next)
            {
                pi_next = pi, ++pi_next;
                Proto* rp = ProtoMap::value(pi);
                if (rp->remote_addr() == AddrList::key(ai))
                {
                    log_info << "deleting entry " << AddrList::key(ai);
                    erase_proto(pi);
                }
            }
            AddrEntry& ae(AddrList::value(ai));
            ae.set_max_retries(0);
            ae.set_retry_cnt(1);
            ae.set_next_reconnect(gu::datetime::Date::now() + time_wait_);
            update_addresses();
        }
        else
        {
            log_info << "address '" << addr
                     << "' not found from remote addrs list";
        }
    }
    else
    {
        gu_throw_error(EINVAL) << "invalid addr spec '" << val << "'";
    }
}


bool gcomm::GMCast::set_param(const std::string& key, const std::string& val)
{
    try
    {
        if (key == Conf::GMCastMaxInitialReconnectAttempts)
        {
            max_initial_reconnect_attempts_ = gu::from_string<int>(val);
            return true;
        }
        else if (key == Conf::GMCastPeerAddr)
        {
            try
            {
                add_or_del_addr(val);
            }
            catch (gu::NotFound& nf)
            {
                gu_throw_error(EINVAL) << "invalid addr spec '" << val << "'";
            }
            catch (gu::NotSet& ns)
            {
                gu_throw_error(EINVAL) << "invalid addr spec '" << val << "'";
            }
            return true;
        }
        else if (key == Conf::GMCastIsolate)
        {
            isolate_ = gu::from_string<bool>(val);
            log_info << "turning isolation "
                     << (isolate_ == true ? "on" : "off");
            if (isolate_ == true)
            {
                // delete all entries in proto map
                ProtoMap::iterator pi, pi_next;
                for (pi = proto_map_->begin(); pi != proto_map_->end();
                     pi = pi_next)
                {
                    pi_next = pi, ++pi_next;
                    erase_proto(pi);
                }
                segment_map_.clear();
            }
            return true;
        }
        else if (key == Conf::SocketRecvBufSize)
        {
            gu_trace(Conf::check_recv_buf_size(val));
            conf_.set(key, val);

            for (ProtoMap::iterator pi(proto_map_->begin());
                 pi != proto_map_->end(); ++pi)
            {
                gu_trace(pi->second->socket()->set_option(key, val));
                // erase_proto(pi++);
            }
            // segment_map_.clear();
            // reconnect();
            return true;
        }
        else if (key == Conf::GMCastGroup       ||
                 key == Conf::GMCastListenAddr  ||
                 key == Conf::GMCastMCastAddr   ||
                 key == Conf::GMCastMCastPort   ||
                 key == Conf::GMCastMCastTTL    ||
                 key == Conf::GMCastTimeWait    ||
                 key == Conf::GMCastPeerTimeout ||
                 key == Conf::GMCastSegment)
        {
            gu_throw_error(EPERM) << "can't change value during runtime";
        }
    }
    catch (gu::Exception& e)
    {
        GU_TRACE(e); throw;
    }
    catch (std::exception& e)
    {
        gu_throw_error(EINVAL) << e.what();
    }
    catch (...)
    {
        gu_throw_error(EINVAL) << "exception";
    }

    return false;
}<|MERGE_RESOLUTION|>--- conflicted
+++ resolved
@@ -1085,14 +1085,6 @@
             p->state() < Proto::S_FAILED &&
             p->tstamp() + peer_timeout_ < now)
         {
-<<<<<<< HEAD
-            log_info << self_string()
-                     << " connection to peer "
-                     << p->remote_uuid() << " with addr "
-                     << p->remote_addr()
-                     << " timed out, no messages seen in " << peer_timeout_
-                     << " (gmcast.peer_timeout)";
-=======
             // Only log if addr has not been blacklisted
             if (addr_blacklist_.find(p->remote_addr()) == addr_blacklist_.end())
             {
@@ -1100,9 +1092,9 @@
                          << " connection to peer "
                          << p->remote_uuid() << " with addr "
                          << p->remote_addr()
-                         << " timed out, no messages seen in " << peer_timeout_;
-            }
->>>>>>> d0f598ff
+                         << " timed out, no messages seen in " << peer_timeout_
+                         << " (gmcast.peer_timeout)";
+            }
             p->set_state(Proto::S_FAILED);
             handle_failed(p);
         }

--- conflicted
+++ resolved
@@ -24,25 +24,16 @@
 public:
 
     enum Flags {
-<<<<<<< HEAD
-        F_GROUP_NAME     = 1 << 0,
-        F_NODE_NAME      = 1 << 1,
-        F_NODE_ADDRESS   = 1 << 2,
-        F_NODE_LIST      = 1 << 3,
-        F_HANDSHAKE_UUID = 1 << 4,
-        // relay message to all peers in the same segment (excluding source)
-        // and to all other segments except source segment
-        F_RELAY          = 1 << 5,
-        // relay message to all peers in the same segment
-        F_SEGMENT_RELAY  = 1 << 6
-=======
         F_GROUP_NAME              = 1 << 0,
         F_NODE_NAME               = 1 << 1,
         F_NODE_ADDRESS_OR_ERROR   = 1 << 2,
         F_NODE_LIST               = 1 << 3,
         F_HANDSHAKE_UUID          = 1 << 4,
-        F_RELAY                   = 1 << 5
->>>>>>> 7f1120af
+        // relay message to all peers in the same segment (excluding source)
+        // and to all other segments except source segment
+        F_RELAY                   = 1 << 5,
+        // relay message to all peers in the same segment
+        F_SEGMENT_RELAY           = 1 << 6
     };
 
     enum Type
@@ -98,7 +89,8 @@
         return "UNDEFINED PACKET TYPE";
     }
 
-    Message(const Message& msg) :
+    Message(const Message& msg)
+        :
         version_               (msg.version_),
         type_                  (msg.type_),
         flags_                 (msg.flags_),
@@ -124,62 +116,44 @@
         node_list_             ()
     {}
 
-<<<<<<< HEAD
     /* Ctor for handshake */
-    Message (int v,
+    Message (int         version,
              const Type  type,
              const UUID& handshake_uuid,
              const UUID& source_uuid,
              uint8_t     segment_id)
         :
-        version_        (v),
-        type_           (type),
-        flags_          (F_HANDSHAKE_UUID),
-        segment_id_     (segment_id),
-        handshake_uuid_ (handshake_uuid),
-        source_uuid_    (source_uuid),
-        node_address_   (),
-        group_name_     (),
-        node_list_      ()
-=======
-    /* Ctor for handshake, handshake ok and handshake fail */
+        version_               (version),
+        type_                  (type),
+        flags_                 (F_HANDSHAKE_UUID),
+        segment_id_            (segment_id),
+        handshake_uuid_        (handshake_uuid),
+        source_uuid_           (source_uuid),
+        node_address_or_error_ (),
+        group_name_            (),
+        node_list_             ()
+    {
+        if (type_ != T_HANDSHAKE)
+            gu_throw_fatal << "Invalid message type " << type_to_string(type_)
+                           << " in handshake constructor";
+    }
+
+    /* ok, fail and keepalive */
     Message (int                version,
              const Type         type,
-             const UUID&        handshake_uuid,
              const UUID&        source_uuid,
+             uint8_t            segment_id,
              const std::string& error)
         :
         version_               (version),
         type_                  (type),
-        flags_                 (F_HANDSHAKE_UUID | F_NODE_ADDRESS_OR_ERROR),
-        segment_id_            (0),
-        handshake_uuid_        (handshake_uuid),
+        flags_                 (),
+        segment_id_            (segment_id),
+        handshake_uuid_        (),
         source_uuid_           (source_uuid),
         node_address_or_error_ (error),
         group_name_            (),
         node_list_             ()
->>>>>>> 7f1120af
-    {
-        if (type_ != T_HANDSHAKE)
-            gu_throw_fatal << "Invalid message type " << type_to_string(type_)
-                           << " in handshake constructor";
-    }
-
-    /* ok, fail and keepalive */
-    Message (int v,
-             const Type  type,
-             const UUID& source_uuid,
-             uint8_t     segment_id)
-        :
-        version_        (v),
-        type_           (type),
-        flags_          (),
-        segment_id_     (segment_id),
-        handshake_uuid_ (),
-        source_uuid_    (source_uuid),
-        node_address_   (),
-        group_name_     (),
-        node_list_      ()
     {
         if (type_ != T_OK && type_ != T_FAIL && type_ != T_KEEPALIVE)
             gu_throw_fatal << "Invalid message type " << type_to_string(type_)
@@ -192,29 +166,17 @@
              const Type    type,
              const UUID&   source_uuid,
              const int     ttl,
-             uint8_t       segment)
-        :
-<<<<<<< HEAD
-        version_        (v),
-        type_           (type),
-        flags_          (0),
-        segment_id_     (segment),
-        handshake_uuid_ (),
-        source_uuid_    (source_uuid),
-        node_address_   (),
-        group_name_     (),
-        node_list_      ()
-=======
+             uint8_t       segment_id)
+        :
         version_               (version),
         type_                  (type),
         flags_                 (0),
-        segment_id_            (0),
+        segment_id_            (segment_id),
         handshake_uuid_        (),
         source_uuid_           (source_uuid),
         node_address_or_error_ (),
         group_name_            (),
         node_list_             ()
->>>>>>> 7f1120af
     {
         if (type_ < T_USER_BASE)
             gu_throw_fatal << "Invalid message type " << type_to_string(type_)
@@ -230,29 +192,16 @@
              const std::string& group_name,
              uint8_t            segment_id)
         :
-<<<<<<< HEAD
-        version_        (v),
-        type_           (type),
-        flags_          (F_GROUP_NAME | F_NODE_ADDRESS | F_HANDSHAKE_UUID),
-        segment_id_     (segment_id),
-        handshake_uuid_ (handshake_uuid),
-        source_uuid_    (source_uuid),
-        node_address_   (node_address),
-        group_name_     (group_name),
-        node_list_      ()
-=======
         version_               (version),
         type_                  (type),
         flags_                 (F_GROUP_NAME | F_NODE_ADDRESS_OR_ERROR |
                                 F_HANDSHAKE_UUID),
-        segment_id_            (0),
+        segment_id_            (segment_id),
         handshake_uuid_        (handshake_uuid),
         source_uuid_           (source_uuid),
         node_address_or_error_ (node_address),
         group_name_            (group_name),
         node_list_             ()
->>>>>>> 7f1120af
-
     {
         if (type_ != T_HANDSHAKE_RESPONSE)
             gu_throw_fatal << "Invalid message type " << type_to_string(type_)

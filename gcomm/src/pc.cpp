--- conflicted
+++ resolved
@@ -251,13 +251,9 @@
     ViewState vst(rst_uuid_, rst_view_, conf_);
     if (pc_recovery_) {
         if (vst.read_file()) {
-<<<<<<< HEAD
-            log_info << "restore pc from disk successfully";
+            log_info << "Restoring primary-component from disk successful";
             rst_uuid_.increment_incarnation();
             vst.write_file();
-=======
-            log_info << "Restoring primary-component from disk successful";
->>>>>>> 8daa05c0
             restored = true;
         } else {
             log_info << "Restoring primary-component from disk failed."

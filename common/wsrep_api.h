/* Copyright (C) 2009-2013 Codership Oy <info@codership.com>

   This program is free software; you can redistribute it and/or modify
   it under the terms of the GNU General Public License as published by
   the Free Software Foundation; version 2 of the License.

   This program is distributed in the hope that it will be useful,
   but WITHOUT ANY WARRANTY; without even the implied warranty of
   MERCHANTABILITY or FITNESS FOR A PARTICULAR PURPOSE.  See the
   GNU General Public License for more details.

   You should have received a copy of the GNU General Public License along
   with this program; if not, write to the Free Software Foundation, Inc.,
   51 Franklin Street, Fifth Floor, Boston, MA 02110-1301 USA.
 */

/*!
  @file wsrep API declaration.

  HOW TO READ THIS FILE.

  Due to C language rules this header layout doesn't lend itself to intuitive
  reading. So here's the scoop: in the end this header declares two main types:

  * struct wsrep_init_args

  and

  * struct wsrep

  wsrep_init_args contains initialization parameters for wsrep provider like
  names, addresses, etc. and pointers to callbacks. The callbacks will be called
  by provider when it needs to do something application-specific, like log a
  message or apply a writeset. It should be passed to init() call from
  wsrep API. It is an application part of wsrep API contract.

  struct wsrep is the interface to wsrep provider. It contains all wsrep API
  calls. It is a provider part of wsrep API contract.

  Finally, wsrep_load() method loads (dlopens) wsrep provider library. It is
  defined in wsrep_loader.c unit and is part of libwsrep.a (which is not a
  wsrep provider, but a convenience library).

  wsrep_unload() does the reverse.

*/
#ifndef WSREP_H
#define WSREP_H

#include <stdint.h>
#include <stdbool.h>
#include <stdlib.h>
#include <unistd.h>
#include <time.h>

#ifdef __cplusplus
extern "C" {
#endif

/**************************************************************************
 *                                                                        *
 *                       wsrep replication API                            *
 *                                                                        *
 **************************************************************************/

#define WSREP_INTERFACE_VERSION "26"

/*! Empty backend spec */
#define WSREP_NONE "none"


/*!
 * @brief log severity levels, passed as first argument to log handler
 */
typedef enum wsrep_log_level
{
    WSREP_LOG_FATAL, //!< Unrecoverable error, application must quit.
    WSREP_LOG_ERROR, //!< Operation failed, must be repeated.
    WSREP_LOG_WARN,  //!< Unexpected condition, but no operational failure.
    WSREP_LOG_INFO,  //!< Informational message.
    WSREP_LOG_DEBUG  //!< Debug message. Shows only of compiled with debug.
} wsrep_log_level_t;

/*!
 * @brief error log handler
 *
 *        All messages from wsrep provider are directed to this
 *        handler, if present.
 *
 * @param level   log level
 * @param message log message
 */
typedef void (*wsrep_log_cb_t)(wsrep_log_level_t, const char *);


/*!
 *  Certain provider capabilities application may want to know about
 */
#define WSREP_CAP_MULTI_MASTER          ( 1ULL << 0 )
#define WSREP_CAP_CERTIFICATION         ( 1ULL << 1 )
#define WSREP_CAP_PARALLEL_APPLYING     ( 1ULL << 2 )
#define WSREP_CAP_TRX_REPLAY            ( 1ULL << 3 )
#define WSREP_CAP_ISOLATION             ( 1ULL << 4 )
#define WSREP_CAP_PAUSE                 ( 1ULL << 5 )
#define WSREP_CAP_CAUSAL_READS          ( 1ULL << 6 )
#define WSREP_CAP_CAUSAL_TRX            ( 1ULL << 7 )
#define WSREP_CAP_INCREMENTAL_WRITESET  ( 1ULL << 8 )
#define WSREP_CAP_SESSION_LOCKS         ( 1ULL << 9 )
#define WSREP_CAP_DISTRIBUTED_LOCKS     ( 1ULL << 10 )
#define WSREP_CAP_CONSISTENCY_CHECK     ( 1ULL << 11 )
#define WSREP_CAP_UNORDERED             ( 1ULL << 12 )
#define WSREP_CAP_ANNOTATION            ( 1ULL << 13 )
#define WSREP_CAP_PREORDERED            ( 1ULL << 14 )


/*!
 *  Writeset flags
 *
 * COMMIT       the writeset and all preceding writesets must be committed
 * ROLLBACK     all preceding writesets in a transaction must be rolled back
 * ISOLATION    the writeset must be applied AND committed in isolation
 * PA_UNSAFE    the writeset cannot be applied in parallel
 * COMMUTATIVE  the order in which the writeset is applied does not matter
 * NATIVE       the writeset contains another writeset in this provider format
 *
 * Note that some of the flags are mutually exclusive (e.g. COMMIT and
 * ROLLBACK).
 */
#define WSREP_FLAG_COMMIT               ( 1ULL << 0 )
#define WSREP_FLAG_ROLLBACK             ( 1ULL << 1 )
#define WSREP_FLAG_ISOLATION            ( 1ULL << 2 )
#define WSREP_FLAG_PA_UNSAFE            ( 1ULL << 3 )
#define WSREP_FLAG_COMMUTATIVE          ( 1ULL << 4 )
#define WSREP_FLAG_NATIVE               ( 1ULL << 5 )


typedef uint64_t wsrep_trx_id_t;  //!< application transaction ID
typedef uint64_t wsrep_conn_id_t; //!< application connection ID
typedef int64_t  wsrep_seqno_t;   //!< sequence number of a writeset, etc.
#ifdef __cplusplus
typedef bool     wsrep_bool_t;
#else
typedef _Bool    wsrep_bool_t;    //!< should be the same as standard (C99) bool
#endif /* __cplusplus */

/*! undefined seqno */
#define WSREP_SEQNO_UNDEFINED (-1)


/*! wsrep provider status codes */
typedef enum wsrep_status
{
    WSREP_OK = 0,          //!< success
    WSREP_WARNING,         //!< minor warning, error logged
    WSREP_TRX_MISSING,     //!< transaction is not known by wsrep
    WSREP_TRX_FAIL,        //!< transaction aborted, server can continue
    WSREP_BF_ABORT,        //!< trx was victim of brute force abort
    WSREP_SIZE_EXCEEDED,   //!< data exceeded maximum supported size
    WSREP_CONN_FAIL,       //!< error in client connection, must abort
    WSREP_NODE_FAIL,       //!< error in node state, wsrep must reinit
    WSREP_FATAL,           //!< fatal error, server must abort
    WSREP_NOT_IMPLEMENTED  //!< feature not implemented
} wsrep_status_t;


/*! wsrep callbacks status codes */
typedef enum wsrep_cb_status
{
    WSREP_CB_SUCCESS =  0, //!< success (as in "not critical failure")
    WSREP_CB_FAILURE       //!< critical failure (consistency violation)
    /* Technically, wsrep provider has no use for specific failure codes since
     * there is nothing it can do about it but abort execution. Therefore any
     * positive number shall indicate a critical failure. Optionally that value
     * may be used by provider to come to a consensus about state consistency
     * in a group of nodes. */
} wsrep_cb_status_t;


/*!
 * UUID type - for all unique IDs
 */
typedef struct wsrep_uuid {
    uint8_t data[16];
} wsrep_uuid_t;

/*! Undefined UUID */
static const wsrep_uuid_t WSREP_UUID_UNDEFINED = {{0,}};

/*! UUID string representation length, terminating '\0' not included */
#define WSREP_UUID_STR_LEN 36

/*!
 * Scan UUID from string
 * @return length of UUID string representation or negative error code
 */
extern int
wsrep_uuid_scan (const char* str, size_t str_len, wsrep_uuid_t* uuid);

/*!
 * Print UUID to string
 * @return length of UUID string representation or negative error code
 */
extern int
wsrep_uuid_print (const wsrep_uuid_t* uuid, char* str, size_t str_len);

#define WSREP_MEMBER_NAME_LEN 32  //!< maximum logical member name length
#define WSREP_INCOMING_LEN    256 //!< max Domain Name length + 0x00


/*!
 * Global transaction identifier
 */
typedef struct wsrep_gtid
{
    wsrep_uuid_t  uuid;  /*!< History UUID */
    wsrep_seqno_t seqno; /*!< Sequence number */
} wsrep_gtid_t;

/*! Undefined GTID */
static const wsrep_gtid_t WSREP_GTID_UNDEFINED = {{{0, }}, -1};

/*! Minimum number of bytes guaranteed to store GTID string representation,
 * terminating '\0' not included (36 + 1 + 20) */
#define WSREP_GTID_STR_LEN 57


/*!
 * Scan GTID from string
 * @return length of GTID string representation or negative error code
 */
extern int
wsrep_gtid_scan(const char* str, size_t str_len, wsrep_gtid_t* gtid);

/*!
 * Print GTID to string
 * @return length of GTID string representation or negative error code
 */
extern int
wsrep_gtid_print(const wsrep_gtid_t* gtid, char* str, size_t str_len);


/*!
 * Transaction meta data
 */
typedef struct wsrep_trx_meta
{
    wsrep_gtid_t  gtid;       /*!< Global transaction identifier */
    wsrep_seqno_t depends_on; /*!< Sequence number part of the last transaction
                                   this transaction depends on */
} wsrep_trx_meta_t;


/*!
 * member status
 */
typedef enum wsrep_member_status {
    WSREP_MEMBER_UNDEFINED, //!< undefined state
    WSREP_MEMBER_JOINER,    //!< incomplete state, requested state transfer
    WSREP_MEMBER_DONOR,     //!< complete state, donates state transfer
    WSREP_MEMBER_JOINED,    //!< complete state
    WSREP_MEMBER_SYNCED,    //!< complete state, synchronized with group
    WSREP_MEMBER_ERROR,     //!< this and above is provider-specific error code
    WSREP_MEMBER_MAX
} wsrep_member_status_t;

/*!
 * static information about a group member (some fields are tentative yet)
 */
typedef struct wsrep_member_info {
    wsrep_uuid_t id;                           //!< group-wide unique member ID
    char         name[WSREP_MEMBER_NAME_LEN];  //!< human-readable name
    char         incoming[WSREP_INCOMING_LEN]; //!< address for client requests
} wsrep_member_info_t;

/*!
 * group status
 */
typedef enum wsrep_view_status {
    WSREP_VIEW_PRIMARY,      //!< primary group configuration (quorum present)
    WSREP_VIEW_NON_PRIMARY,  //!< non-primary group configuration (quorum lost)
    WSREP_VIEW_DISCONNECTED, //!< not connected to group, retrying.
    WSREP_VIEW_MAX
} wsrep_view_status_t;

/*!
 * view of the group
 */
typedef struct wsrep_view_info {
    wsrep_gtid_t        state_id;  //!< global state ID
    wsrep_seqno_t       view;      //!< global view number
    wsrep_view_status_t status;    //!< view status
    wsrep_bool_t        state_gap; //!< gap between global and local states
    int                 my_idx;    //!< index of this member in the view
    int                 memb_num;  //!< number of members in the view
    int                 proto_ver; //!< application protocol agreed on the view
    wsrep_member_info_t members[1];//!< array of member information
} wsrep_view_info_t;

/*!
 * Magic string to tell provider to engage into trivial (empty) state transfer.
 * No data will be passed, but the node shall be considered JOINED.
 * Should be passed in sst_req parameter of wsrep_view_cb_t.
 */
#define WSREP_STATE_TRANSFER_TRIVIAL "trivial"

/*!
 * Magic string to tell provider not to engage in state transfer at all.
 * The member will stay in WSREP_MEMBER_UNDEFINED state but will keep on
 * receiving all writesets.
 * Should be passed in sst_req parameter of wsrep_view_cb_t.
 */
#define WSREP_STATE_TRANSFER_NONE "none"

/*!
 * @brief group view handler
 *
 * This handler is called in total order corresponding to the group
 * configuration change. It is to provide a vital information about
 * new group view. If view info indicates existence of discontinuity
 * between group and member states, state transfer request message
 * should be filled in by the callback implementation.
 *
 * @note Currently it is assumed that sst_req is allocated using
 *       malloc()/calloc()/realloc() and it will be freed by
 *       wsrep implementation.
 *
 * @param app_ctx     application context
 * @param recv_ctx    receiver context
 * @param view        new view on the group
 * @param state       current state
 * @param state_len   lenght of current state
 * @param sst_req     location to store SST request
 * @param sst_req_len location to store SST request length or error code,
 *                    value of 0 means no SST.
 */
typedef enum wsrep_cb_status (*wsrep_view_cb_t) (
    void*                    app_ctx,
    void*                    recv_ctx,
    const wsrep_view_info_t* view,
    const char*              state,
    size_t                   state_len,
    void**                   sst_req,
    size_t*                  sst_req_len
);


/*!
 * @brief apply callback
 *
 * This handler is called from wsrep library to apply replicated writeset
 * Must support brute force applying for multi-master operation
 *
 * @param recv_ctx receiver context pointer provided by the application
 * @param data     data buffer containing the writeset
 * @param size     data buffer size
 * @param flags    WSREP_FLAG_... flags
 * @param meta     transaction meta data of the writeset to be applied
 *
 * @return success code:
 * @retval WSREP_OK
 * @retval WSREP_NOT_IMPLEMENTED appl. does not support the writeset format
 * @retval WSREP_ERROR failed to apply the writeset
 */
typedef enum wsrep_cb_status (*wsrep_apply_cb_t) (
    void*                   recv_ctx,
    const void*             data,
    size_t                  size,
    uint32_t                flags,
    const wsrep_trx_meta_t* meta
);


/*!
 * @brief commit callback
 *
 * This handler is called to commit the changes made by apply callback.
 *
 * @param recv_ctx receiver context pointer provided by the application
 * @param flags    WSREP_FLAG_... flags
 * @param meta     transaction meta data of the writeset to be committed
 * @param exit     set to true to exit recv loop
 * @param commit   true - commit writeset, false - rollback writeset
 *
 * @return success code:
 * @retval WSREP_OK
 * @retval WSREP_ERROR call failed
 */
typedef enum wsrep_cb_status (*wsrep_commit_cb_t) (
    void*                   recv_ctx,
    uint32_t                flags,
    const wsrep_trx_meta_t* meta,
    wsrep_bool_t*           exit,
    wsrep_bool_t            commit
);


/*!
 * @brief unordered callback
 *
 * This handler is called to execute unordered actions (actions that need not
 * to be executed in any particular order) attached to writeset.
 *
 * @param recv_ctx receiver context pointer provided by the application
 * @param data     data buffer containing the writeset
 * @param size     data buffer size
 */
typedef enum wsrep_cb_status (*wsrep_unordered_cb_t) (
    void*       recv_ctx,
    const void* data,
    size_t      size
);


/*!
 * @brief a callback to donate state snapshot
 *
 * This handler is called from wsrep library when it needs this node
 * to deliver state to a new cluster member.
 * No state changes will be committed for the duration of this call.
 * Wsrep implementation may provide internal state to be transmitted
 * to new cluster member for initial state.
 *
 * @param app_ctx   application context
 * @param recv_ctx  receiver context
 * @param msg       state transfer request message
 * @param msg_len   state transfer request message length
 * @param gtid      current state ID on this node
 * @param state     current wsrep internal state buffer
 * @param state_len current wsrep internal state buffer len
 * @param bypass    bypass snapshot transfer, only transfer uuid:seqno pair
 */
typedef enum wsrep_cb_status (*wsrep_sst_donate_cb_t) (
    void*               app_ctx,
    void*               recv_ctx,
    const void*         msg,
    size_t              msg_len,
    const wsrep_gtid_t* state_id,
    const char*         state,
    size_t              state_len,
    wsrep_bool_t        bypass
);


/*!
 * @brief a callback to signal application that wsrep state is synced
 *        with cluster
 *
 * This callback is called after wsrep library has got in sync with
 * rest of the cluster.
 *
 * @param app_ctx application context
 */
typedef void (*wsrep_synced_cb_t) (void* app_ctx);

/*!
 * @brief different instruments that we want to monitor through PFS.
 */
typedef enum wsrep_pfs_instr_type
{
    WSREP_PFS_INSTR_TYPE_UNKNOWN,
    WSREP_PFS_INSTR_TYPE_MUTEX,
    WSREP_PFS_INSTR_TYPE_CONDVAR,
    WSREP_PFS_INSTR_TYPE_THREAD,
    WSREP_PFS_INSTR_TYPE_FILE
} wsrep_pfs_instr_type_t;

/*!
 * @brief type of operation on instruments to monitor.
 */
typedef enum wsrep_pfs_instr_ops
{
    WSREP_PFS_INSTR_OPS_UNKNOWN,
    WSREP_PFS_INSTR_OPS_INIT,
    WSREP_PFS_INSTR_OPS_DESTROY,
    WSREP_PFS_INSTR_OPS_LOCK,
    WSREP_PFS_INSTR_OPS_UNLOCK,
    WSREP_PFS_INSTR_OPS_WAIT,
    WSREP_PFS_INSTR_OPS_TIMEDWAIT,
    WSREP_PFS_INSTR_OPS_SIGNAL,
    WSREP_PFS_INSTR_OPS_BROADCAST,
    WSREP_PFS_INSTR_OPS_CREATE,
    WSREP_PFS_INSTR_OPS_OPEN,
    WSREP_PFS_INSTR_OPS_CLOSE,
    WSREP_PFS_INSTR_OPS_DELETE
} wsrep_pfs_instr_ops_t;

/*!
 * @brief name/tag of different instruments.
 */
typedef enum wsrep_pfs_instr_tag
{
    /* Mutex tag */
    WSREP_PFS_INSTR_TAG_CERT_MUTEX = 0,
    WSREP_PFS_INSTR_TAG_STATS_MUTEX,
    WSREP_PFS_INSTR_TAG_DUMMY_GCS_MUTEX,
    WSREP_PFS_INSTR_TAG_SERVICE_THD_MUTEX,
    WSREP_PFS_INSTR_TAG_IST_RECEIVER_MUTEX,
    WSREP_PFS_INSTR_TAG_LOCAL_MONITOR_MUTEX,
    WSREP_PFS_INSTR_TAG_APPLY_MONITOR_MUTEX,
    WSREP_PFS_INSTR_TAG_COMMIT_MONITOR_MUTEX,
    WSREP_PFS_INSTR_TAG_ASYNC_SENDER_MONITOR_MUTEX,
    WSREP_PFS_INSTR_TAG_IST_RECEIVER_MONITOR_MUTEX,
    WSREP_PFS_INSTR_TAG_SST_MUTEX,
    WSREP_PFS_INSTR_TAG_INCOMING_MUTEX,
    WSREP_PFS_INSTR_TAG_SAVED_STATE_MUTEX,
    WSREP_PFS_INSTR_TAG_TRX_HANDLE_MUTEX,
    WSREP_PFS_INSTR_TAG_WSDB_TRX_MUTEX,
    WSREP_PFS_INSTR_TAG_WSDB_CONN_MUTEX,
    WSREP_PFS_INSTR_TAG_PROFILE_MUTEX,
    WSREP_PFS_INSTR_TAG_GCACHE_MUTEX,
    WSREP_PFS_INSTR_TAG_PROTSTACK_MUTEX,
    WSREP_PFS_INSTR_TAG_PRODCONS_MUTEX,
    WSREP_PFS_INSTR_TAG_GCOMMCONN_MUTEX,
    WSREP_PFS_INSTR_TAG_RECVBUF_MUTEX,
    WSREP_PFS_INSTR_TAG_MEMPOOL_MUTEX,

    /* CondVar tag */
    WSREP_PFS_INSTR_TAG_DUMMY_GCS_CONDVAR,
    WSREP_PFS_INSTR_TAG_SERVICE_THD_CONDVAR,
    WSREP_PFS_INSTR_TAG_SERVICE_THD_FLUSH_CONDVAR,
    WSREP_PFS_INSTR_TAG_IST_RECEIVER_CONDVAR,
    WSREP_PFS_INSTR_TAG_IST_CONSUMER_CONDVAR,
    WSREP_PFS_INSTR_TAG_LOCAL_MONITOR_CONDVAR,
    WSREP_PFS_INSTR_TAG_APPLY_MONITOR_CONDVAR,
    WSREP_PFS_INSTR_TAG_COMMIT_MONITOR_CONDVAR,
    WSREP_PFS_INSTR_TAG_ASYNC_SENDER_MONITOR_CONDVAR,
    WSREP_PFS_INSTR_TAG_IST_RECEIVER_MONITOR_CONDVAR,
    WSREP_PFS_INSTR_TAG_SST_CONDVAR,
    WSREP_PFS_INSTR_TAG_PRODCONS_CONDVAR,
    WSREP_PFS_INSTR_TAG_GCACHE_CONDVAR,
    WSREP_PFS_INSTR_TAG_RECVBUF_CONDVAR,

    /* Thread tag */
    WSREP_PFS_INSTR_TAG_SERVICE_THD_THREAD,
    WSREP_PFS_INSTR_TAG_IST_RECEIVER_THREAD,
    WSREP_PFS_INSTR_TAG_IST_ASYNC_SENDER_THREAD,
    WSREP_PFS_INSTR_TAG_WRITESET_CHECKSUM_THREAD,
    WSREP_PFS_INSTR_TAG_GCACHE_REMOVEFILE_THREAD,
    WSREP_PFS_INSTR_TAG_RECEIVER_THREAD,
    WSREP_PFS_INSTR_TAG_GCOMMCONN_THREAD,

    /* File tag */
    WSREP_PFS_INSTR_TAG_RECORDSET_FILE,
    WSREP_PFS_INSTR_TAG_RINGBUFFER_FILE,
    WSREP_PFS_INSTR_TAG_GCACHE_PAGE_FILE,
    WSREP_PFS_INSTR_TAG_GRASTATE_FILE,
    WSREP_PFS_INSTR_TAG_GVWSTATE_FILE

} wsrep_pfs_instr_tag_t;

/*!
 * @brief a callback to create PFS instrumented mutex/condition variables
 * threads/file-instances
 *
 *
 * @param type          mutex/condition variable/thread/file-instance
 * @param ops           add/init or remove/destory mutex/condition variable
 * @param tag           tag/name of instrument to monitor
 * @param value         created mutex/condition variable/file-descriptor.
 * @param alliedvalue   allied value for supporting operation.
                        for example: while waiting for cond-var corresponding
                        mutex is passes through this variable.
 * @param ts            if cond-var then time to wait
                        if file then name of the file.
 */
typedef void (*wsrep_pfs_instr_cb_t) (
    wsrep_pfs_instr_type_t        type,
    wsrep_pfs_instr_ops_t         ops,
    wsrep_pfs_instr_tag_t         tag,
    void**                        value,
    void**                        alliedvalue,
    const void*                   ts);

typedef wsrep_pfs_instr_cb_t gu_pfs_instr_cb_t;

/*!
 * @brief a callback to signal application that wsrep provider was
 * terminated abnormally. In this case, the application can perform
 * the critical steps to clean its state, for example, it can terminate
 * the child processes associated with the SST.
 *
 * This callback is called after wsrep library was terminated
 * abnormally using abort() call.
 */
typedef void (*wsrep_abort_cb_t) (void);


/*!
 * Initialization parameters for wsrep provider.
 */
struct wsrep_init_args
{
    void* app_ctx;             //!< Application context for callbacks

    /* Configuration parameters */
    const char* node_name;     //!< Symbolic name of this node (e.g. hostname)
    const char* node_address;  //!< Address to be used by wsrep provider
    const char* node_incoming; //!< Address for incoming client connections
    const char* data_dir;      //!< Directory where wsrep files are kept if any
    const char* options;       //!< Provider-specific configuration string
    int         proto_ver;     //!< Max supported application protocol version

    /* Application initial state information. */
    const wsrep_gtid_t* state_id;    //!< Application state GTID
    const char*         state;       //!< Initial state for wsrep provider
    size_t              state_len;   //!< Length of state buffer

    /* Application callbacks */
    wsrep_log_cb_t        logger_cb;       //!< logging handler
    wsrep_view_cb_t       view_handler_cb; //!< group view change handler

    /* Applier callbacks */
    wsrep_apply_cb_t      apply_cb;        //!< apply  callback
    wsrep_commit_cb_t     commit_cb;       //!< commit callback
    wsrep_unordered_cb_t  unordered_cb;    //!< callback for unordered actions

    /* State Snapshot Transfer callbacks */
    wsrep_sst_donate_cb_t sst_donate_cb;   //!< starting to donate
    wsrep_synced_cb_t     synced_cb;       //!< synced with group

<<<<<<< HEAD
   /* Instrument mutex/condition variables through MySQL Performance
   Schema infrastructure. Callback help in creating these mutexes in MySQL
   space with needed infrastructure to register them. */
   wsrep_pfs_instr_cb_t   pfs_instr_cb;    //!< register for pfs instrumentation
=======
    /* Abnormal termination callback: */
    wsrep_abort_cb_t      abort_cb;        //!< wsrep provider terminated
                                           //!< abnormally
>>>>>>> 450c21e2
};


/*! Type of the stats variable value in struct wsrep_status_var */
typedef enum wsrep_var_type
{
    WSREP_VAR_STRING, //!< pointer to null-terminated string
    WSREP_VAR_INT64,  //!< int64_t
    WSREP_VAR_DOUBLE  //!< double
}
wsrep_var_type_t;

/*! Generalized stats variable representation */
struct wsrep_stats_var
{
    const char*      name;     //!< variable name
    wsrep_var_type_t type;     //!< variable value type
    union {
        int64_t     _int64;
        double      _double;
        const char* _string;
    } value;                   //!< variable value
};


/*! Abstract data buffer structure */
typedef struct wsrep_buf
{
    const void* ptr; /*!< Pointer to data buffer */
    size_t      len; /*!< Length of buffer */
} wsrep_buf_t;

/*! Key struct used to pass certification keys for transaction handling calls.
 *  A key consists of zero or more key parts. */
typedef struct wsrep_key
{
    const wsrep_buf_t* key_parts;     /*!< Array of key parts  */
    size_t             key_parts_num; /*!< Number of key parts */
} wsrep_key_t;

/*! Key type:
 *  EXCLUSIVE conflicts with any key type
 *  SEMI      reserved. If not supported, should be interpeted as EXCLUSIVE
 *  SHARED    conflicts only with EXCLUSIVE keys */
typedef enum wsrep_key_type
{
    WSREP_KEY_SHARED = 0,
    WSREP_KEY_SEMI,
    WSREP_KEY_EXCLUSIVE
} wsrep_key_type_t;

/*! Data type:
 *  ORDERED    state modification event that should be applied and committed
 *             in order.
 *  UNORDERED  some action that does not modify state and execution of which is
 *             optional and does not need to happen in order.
 *  ANNOTATION (human readable) writeset annotation. */
typedef enum wsrep_data_type
{
    WSREP_DATA_ORDERED = 0,
    WSREP_DATA_UNORDERED,
    WSREP_DATA_ANNOTATION
} wsrep_data_type_t;


/*! Transaction handle struct passed for wsrep transaction handling calls */
typedef struct wsrep_ws_handle
{
    wsrep_trx_id_t trx_id; //!< transaction ID
    void*          opaque; //!< opaque provider transaction context data
} wsrep_ws_handle_t;

/*!
 * @brief Helper method to reset trx writeset handle state when trx id changes
 *
 * Instead of passing wsrep_ws_handle_t directly to wsrep calls,
 * wrapping handle with this call offloads bookkeeping from
 * application.
 */
static inline wsrep_ws_handle_t* wsrep_ws_handle_for_trx(
    wsrep_ws_handle_t* ws_handle,
    wsrep_trx_id_t     trx_id)
{
    if (ws_handle->trx_id != trx_id)
    {
        ws_handle->trx_id = trx_id;
        ws_handle->opaque = NULL;
    }
    return ws_handle;
}


/*!
 *  A handle for processing preordered actions.
 *  Must be initialized to WSREP_PO_INITIALIZER before use.
 */
typedef struct wsrep_po_handle { void* opaque; } wsrep_po_handle_t;

static const wsrep_po_handle_t WSREP_PO_INITIALIZER = { NULL };


typedef struct wsrep wsrep_t;
/*!
 * wsrep interface for dynamically loadable libraries
 */
struct wsrep {

    const char *version; //!< interface version string

  /*!
   * @brief Initializes wsrep provider
   *
   * @param wsrep provider handle
   * @param args  wsrep initialization parameters
   */
    wsrep_status_t (*init)   (wsrep_t*                      wsrep,
                              const struct wsrep_init_args* args);

  /*!
   * @brief Returns provider capabilities flag bitmap
   *
   * @param wsrep provider handle
   */
    uint64_t (*capabilities) (wsrep_t* wsrep);

  /*!
   * @brief Passes provider-specific configuration string to provider.
   *
   * @param wsrep provider handle
   * @param conf  configuration string
   *
   * @retval WSREP_OK      configuration string was parsed successfully
   * @retval WSREP_WARNING could't not parse conf string, no action taken
   */
    wsrep_status_t (*options_set) (wsrep_t* wsrep, const char* conf);

  /*!
   * @brief Returns provider-specific string with current configuration values.
   *
   * @param wsrep provider handle
   *
   * @return a dynamically allocated string with current configuration
   *         parameter values
   */
    char*          (*options_get) (wsrep_t* wsrep);

  /*!
   * @brief Opens connection to cluster
   *
   * Returns when either node is ready to operate as a part of the clsuter
   * or fails to reach operating status.
   *
   * @param wsrep        provider handle
   * @param cluster_name unique symbolic cluster name
   * @param cluster_url  URL-like cluster address (backend://address)
   * @param state_donor  name of the node to be asked for state transfer.
   * @param bootstrap    a flag to request initialization of a new wsrep
   *                     service rather then a connection to the existing one.
   *                     clister_url may still carry important initialization
   *                     parameters, like backend spec and/or listen address.
   */
    wsrep_status_t (*connect) (wsrep_t*     wsrep,
                               const char*  cluster_name,
                               const char*  cluster_url,
                               const char*  state_donor,
                               wsrep_bool_t bootstrap);

  /*!
   * @brief Closes connection to cluster.
   *
   * If state_uuid and/or state_seqno is not NULL, will store final state
   * in there.
   *
   * @param wsrep this  wsrep handler
   */
    wsrep_status_t (*disconnect)(wsrep_t* wsrep);

  /*!
   * @brief start receiving replication events
   *
   * This function never returns
   *
   * @param wsrep provider handle
   * @param recv_ctx receiver context
   */
    wsrep_status_t (*recv)(wsrep_t* wsrep, void* recv_ctx);

  /*!
   * @brief Replicates/logs result of transaction to other nodes and allocates
   * required resources.
   *
   * Must be called before transaction commit. Returns success code, which
   * caller must check.
   * In case of WSREP_OK, starts commit critical section, transaction can
   * commit. Otherwise transaction must rollback.
   *
   * @param wsrep      provider handle
   * @param ws_handle  writeset of committing transaction
   * @param conn_id    connection ID
   * @param flags      fine tuning the replication WSREP_FLAG_*
   * @param meta       transaction meta data
   *
   * @retval WSREP_OK         cluster-wide commit succeeded
   * @retval WSREP_TRX_FAIL   must rollback transaction
   * @retval WSREP_CONN_FAIL  must close client connection
   * @retval WSREP_NODE_FAIL  must close all connections and reinit
   */
    wsrep_status_t (*pre_commit)(wsrep_t*                wsrep,
                                 wsrep_conn_id_t         conn_id,
                                 wsrep_ws_handle_t*      ws_handle,
                                 uint32_t                flags,
                                 wsrep_trx_meta_t*       meta);

  /*!
   * @brief Releases resources after transaction commit.
   *
   * Ends commit critical section.
   *
   * @param wsrep      provider handle
   * @param ws_handle  writeset of committing transaction
   * @retval WSREP_OK  post_commit succeeded
   */
    wsrep_status_t (*post_commit) (wsrep_t*            wsrep,
                                   wsrep_ws_handle_t*  ws_handle);

  /*!
   * @brief Releases resources after transaction rollback.
   *
   * @param wsrep      provider handle
   * @param ws_handle  writeset of committing transaction
   * @retval WSREP_OK  post_rollback succeeded
   */
    wsrep_status_t (*post_rollback)(wsrep_t*            wsrep,
                                    wsrep_ws_handle_t*  ws_handle);

  /*!
   * @brief Replay trx as a slave writeset
   *
   * If local trx has been aborted by brute force, and it has already
   * replicated before this abort, we must try if we can apply it as
   * slave trx. Note that slave nodes see only trx writesets and certification
   * test based on write set content can be different to DBMS lock conflicts.
   *
   * @param wsrep      provider handle
   * @param ws_handle  writeset of committing transaction
   * @param trx_ctx    transaction context
   *
   * @retval WSREP_OK         cluster commit succeeded
   * @retval WSREP_TRX_FAIL   must rollback transaction
   * @retval WSREP_BF_ABORT   brute force abort happened after trx replicated
   *                          must rollback transaction and try to replay
   * @retval WSREP_CONN_FAIL  must close client connection
   * @retval WSREP_NODE_FAIL  must close all connections and reinit
   */
    wsrep_status_t (*replay_trx)(wsrep_t*            wsrep,
                                 wsrep_ws_handle_t*  ws_handle,
                                 void*               trx_ctx);

  /*!
   * @brief Abort pre_commit() call of another thread.
   *
   * It is possible, that some high-priority transaction needs to abort
   * another transaction which is in pre_commit() call waiting for resources.
   *
   * The kill routine checks that abort is not attmpted against a transaction
   * which is front of the caller (in total order).
   *
   * @param wsrep      provider handle
   * @param bf_seqno   seqno of brute force trx, running this cancel
   * @param victim_trx transaction to be aborted, and which is committing
   *
   * @retval WSREP_OK       abort secceded
   * @retval WSREP_WARNING  abort failed
   */
    wsrep_status_t (*abort_pre_commit)(wsrep_t*       wsrep,
                                       wsrep_seqno_t  bf_seqno,
                                       wsrep_trx_id_t victim_trx);

  /*!
   * @brief Appends a row reference to transaction writeset
   *
   * Both copy flag and key_type can be ignored by provider (key type
   * interpreted as WSREP_KEY_EXCLUSIVE).
   *
   * @param wsrep      provider handle
   * @param ws_handle  writeset handle
   * @param keys       array of keys
   * @param count      length of the array of keys
   * @param type       type ot the key
   * @param copy       can be set to FALSE if keys persist through commit.
   */
    wsrep_status_t (*append_key)(wsrep_t*            wsrep,
                                 wsrep_ws_handle_t*  ws_handle,
                                 const wsrep_key_t*  keys,
                                 size_t              count,
                                 enum wsrep_key_type type,
                                 wsrep_bool_t        copy);

  /*!
   * @brief Appends data to transaction writeset
   *
   * This method can be called any time before commit and it
   * appends a number of data buffers to transaction writeset.
   *
   * Both copy and unordered flags can be ignored by provider.
   *
   * @param wsrep      provider handle
   * @param ws_handle  writeset handle
   * @param data       array of data buffers
   * @param count      buffer count
   * @param type       type of data
   * @param copy       can be set to FALSE if data persists through commit.
   */
    wsrep_status_t (*append_data)(wsrep_t*                wsrep,
                                  wsrep_ws_handle_t*      ws_handle,
                                  const struct wsrep_buf* data,
                                  size_t                  count,
                                  enum wsrep_data_type    type,
                                  wsrep_bool_t            copy);

  /*!
   * @brief Get causal ordering for read operation
   *
   * This call will block until causal ordering with all possible
   * preceding writes in the cluster is guaranteed. If pointer to
   * gtid is non-null, the call stores the global transaction ID
   * of the last transaction which is guaranteed to be ordered
   * causally before this call.
   *
   * @param wsrep provider handle
   * @param gtid  location to store GTID
   */
    wsrep_status_t (*causal_read)(wsrep_t* wsrep, wsrep_gtid_t* gtid);

  /*!
   * @brief Clears allocated connection context.
   *
   * Whenever a new connection ID is passed to wsrep provider through
   * any of the API calls, a connection context is allocated for this
   * connection. This call is to explicitly notify provider to close the
   * connection.
   *
   * @param wsrep       provider handle
   * @param conn_id     connection ID
   * @param query       the 'set database' query
   * @param query_len   length of query (does not end with 0)
   */
    wsrep_status_t (*free_connection)(wsrep_t*        wsrep,
                                      wsrep_conn_id_t conn_id);

  /*!
   * @brief Replicates a query and starts "total order isolation" section.
   *
   * Replicates the action spec and returns success code, which caller must
   * check. Total order isolation continues until to_execute_end() is called.
   *
   * @param wsrep       provider handle
   * @param conn_id     connection ID
   * @param keys        array of keys
   * @param keys_num    lenght of the array of keys
   * @param action      action buffer array to be executed
   * @param count       action buffer count
   * @param meta        transaction meta data
   *
   * @retval WSREP_OK         cluster commit succeeded
   * @retval WSREP_CONN_FAIL  must close client connection
   * @retval WSREP_NODE_FAIL  must close all connections and reinit
   */
    wsrep_status_t (*to_execute_start)(wsrep_t*                wsrep,
                                       wsrep_conn_id_t         conn_id,
                                       const wsrep_key_t*      keys,
                                       size_t                  keys_num,
                                       const struct wsrep_buf* action,
                                       size_t                  count,
                                       wsrep_trx_meta_t*       meta);

  /*!
   * @brief Ends the total order isolation section.
   *
   * Marks the end of total order isolation. TO locks are freed
   * and other transactions are free to commit from this point on.
   *
   * @param wsrep provider handle
   * @param conn_id connection ID
   *
   * @retval WSREP_OK         cluster commit succeeded
   * @retval WSREP_CONN_FAIL  must close client connection
   * @retval WSREP_NODE_FAIL  must close all connections and reinit
   */
    wsrep_status_t (*to_execute_end)(wsrep_t* wsrep, wsrep_conn_id_t conn_id);

  /*!
   * @brief Collects preordered replication events into a writeset.
   *
   * @param wsrep   wsrep provider handle
   * @param handle  a handle associated with a given writeset
   * @param data    an array of data buffers.
   * @param count   length of data buffer array.
   * @param copy    whether provider needs to make a copy of events.
   *
   * @retval WSREP_OK         cluster-wide commit succeeded
   * @retval WSREP_TRX_FAIL   operation failed (e.g. trx size exceeded limit)
   * @retval WSREP_NODE_FAIL  must close all connections and reinit
   */
    wsrep_status_t (*preordered_collect) (wsrep_t*                 wsrep,
                                          wsrep_po_handle_t*       handle,
                                          const struct wsrep_buf*  data,
                                          size_t                   count,
                                          wsrep_bool_t             copy);

  /*!
   * @brief "Commits" preordered writeset to cluster.
   *
   * The contract is that the writeset will be committed in the same (partial)
   * order this method was called. Frees resources associated with the writeset
   * handle and reinitializes the handle.
   *
   * @param wsrep     wsrep provider handle
   * @param po_handle a handle associated with a given writeset
   * @param source_id ID of the event producer, also serves as the partial order
   *                  or stream ID - events with different source_ids won't be
   *                  ordered with respect to each other.
   * @param flags     WSREP_FLAG_... flags
   * @param pa_range  the number of preceding events this event can be processed
   *                  in parallel with. A value of 0 means strict serial
   *                  processing. Note: commits always happen in wsrep order.
   * @param commit    'true'  to commit writeset to cluster (replicate) or
   *                  'false' to rollback (cancel) the writeset.
   *
   * @retval WSREP_OK         cluster-wide commit succeeded
   * @retval WSREP_TRX_FAIL   operation failed (e.g. NON-PRIMARY component)
   * @retval WSREP_NODE_FAIL  must close all connections and reinit
   */
    wsrep_status_t (*preordered_commit)  (wsrep_t*             wsrep,
                                          wsrep_po_handle_t*   handle,
                                          const wsrep_uuid_t*  source_id,
                                          uint32_t             flags,
                                          int                  pa_range,
                                          wsrep_bool_t         commit);

  /*!
   * @brief Signals to wsrep provider that state snapshot has been sent to
   *        joiner.
   *
   * @param wsrep    provider handle
   * @param state_id state ID
   * @param rcode    0 or negative error code of the operation.
   */
    wsrep_status_t (*sst_sent)(wsrep_t*            wsrep,
                               const wsrep_gtid_t* state_id,
                               int                 rcode);

  /*!
   * @brief Signals to wsrep provider that new state snapshot has been received.
   *        May deadlock if called from sst_prepare_cb.
   *
   * @param wsrep     provider handle
   * @param state_id  state ID
   * @param state     initial state provided by SST donor
   * @param state_len length of state buffer
   * @param rcode     0 or negative error code of the operation.
   */
    wsrep_status_t (*sst_received)(wsrep_t*            wsrep,
                                   const wsrep_gtid_t* state_id,
                                   const void*         state,
                                   size_t              state_len,
                                   int                 rcode);


  /*!
   * @brief Generate request for consistent snapshot.
   *
   * If successfull, this call will generate internally SST request
   * which in turn triggers calling SST donate callback on the nodes
   * specified in donor_spec. If donor_spec is null, callback is
   * called only locally. This call will block until sst_sent is called
   * from callback.
   *
   * @param wsrep      provider handle
   * @param msg        context message for SST donate callback
   * @param msg_len    length of context message
   * @param donor_spec list of snapshot donors
   */
    wsrep_status_t (*snapshot)(wsrep_t*    wsrep,
                               const void* msg,
                               size_t      msg_len,
                               const char* donor_spec);

  /*!
   * @brief Returns an array of status variables.
   *        Array is terminated by Null variable name.
   *
   * @param wsrep provider handle
   * @return array of struct wsrep_status_var.
   */
    struct wsrep_stats_var* (*stats_get) (wsrep_t* wsrep);

  /*!
   * @brief Release resources that might be associated with the array.
   *
   * @param wsrep     provider handle.
   * @param var_array array returned by stats_get().
   */
    void (*stats_free) (wsrep_t* wsrep, struct wsrep_stats_var* var_array);

  /*!
   * @brief Reset some stats variables to inital value, provider-dependent.
   *
   * @param wsrep provider handle.
   */
    void (*stats_reset) (wsrep_t* wsrep);

  /*!
   * @brief Pauses writeset applying/committing.
   *
   * @return global sequence number of the paused state or negative error code.
   */
    wsrep_seqno_t (*pause) (wsrep_t* wsrep);

  /*!
   * @brief Resumes writeset applying/committing.
   */
    wsrep_status_t (*resume) (wsrep_t* wsrep);

  /*!
   * @brief Desynchronize from cluster
   *
   * Effectively turns off flow control for this node, allowing it
   * to fall behind the cluster.
   */
    wsrep_status_t (*desync) (wsrep_t* wsrep);

  /*!
   * @brief Request to resynchronize with cluster.
   *
   * Effectively turns on flow control. Asynchronous - actual synchronization
   * event to be deliverred via sync_cb.
   */
    wsrep_status_t (*resync) (wsrep_t* wsrep);

  /*!
   * @brief Acquire global named lock
   *
   * @param wsrep  wsrep provider handle
   * @param name   lock name
   * @param shared shared or exclusive lock
   * @param owner  64-bit owner ID
   * @param tout   timeout in nanoseconds.
   *               0 - return immediately, -1 wait forever.
   * @return          wsrep status or negative error code
   * @retval -EDEADLK lock was already acquired by this thread
   * @retval -EBUSY   lock was busy
   */
    wsrep_status_t (*lock) (wsrep_t* wsrep,
                            const char* name, wsrep_bool_t shared,
                            uint64_t owner, int64_t tout);

  /*!
   * @brief Release global named lock
   *
   * @param wsrep   wsrep provider handle
   * @param name    lock name
   * @param owner   64-bit owner ID
   * @return        wsrep status or negative error code
   * @retval -EPERM lock does not belong to this owner
   */
    wsrep_status_t (*unlock) (wsrep_t* wsrep, const char* name, uint64_t owner);

  /*!
   * @brief Check if global named lock is locked
   *
   * @param wsrep wsrep provider handle
   * @param name  lock name
   * @param owner if not NULL will contain 64-bit owner ID
   * @param node  if not NULL will contain owner's node UUID
   * @return true if lock is locked
   */
    wsrep_bool_t (*is_locked) (wsrep_t* wsrep, const char* name, uint64_t* conn,
                               wsrep_uuid_t* node);

  /*!
   * wsrep provider name
   */
    const char* provider_name;

  /*!
   * wsrep provider version
   */
    const char* provider_version;

  /*!
   * wsrep provider vendor name
   */
    const char* provider_vendor;

  /*!
   * @brief Frees allocated resources before unloading the library.
   * @param wsrep provider handle
   */
    void (*free)(wsrep_t* wsrep);

    void *dlh;    //!< reserved for future use
    void *ctx;    //!< reserved for implemetation private context
};


/*!
 *
 * @brief Loads wsrep library
 *
 * @param spec   path to wsrep library. If NULL or WSREP_NONE initialises dummy
 *               pass-through implementation.
 * @param hptr   wsrep handle
 * @param log_cb callback to handle loader messages. Otherwise writes to stderr.
 *
 * @return zero on success, errno on failure
 */
int wsrep_load(const char* spec, wsrep_t** hptr, wsrep_log_cb_t log_cb);

/*!
 * @brief Unloads wsrep library and frees associated resources
 *
 * @param hptr wsrep handler pointer
 */
void wsrep_unload(wsrep_t* hptr);

#ifdef __cplusplus
}
#endif

#endif /* WSREP_H */<|MERGE_RESOLUTION|>--- conflicted
+++ resolved
@@ -618,16 +618,14 @@
     wsrep_sst_donate_cb_t sst_donate_cb;   //!< starting to donate
     wsrep_synced_cb_t     synced_cb;       //!< synced with group
 
-<<<<<<< HEAD
+    /* Abnormal termination callback: */
+    wsrep_abort_cb_t      abort_cb;        //!< wsrep provider terminated
+                                           //!< abnormally
+
    /* Instrument mutex/condition variables through MySQL Performance
    Schema infrastructure. Callback help in creating these mutexes in MySQL
    space with needed infrastructure to register them. */
    wsrep_pfs_instr_cb_t   pfs_instr_cb;    //!< register for pfs instrumentation
-=======
-    /* Abnormal termination callback: */
-    wsrep_abort_cb_t      abort_cb;        //!< wsrep provider terminated
-                                           //!< abnormally
->>>>>>> 450c21e2
 };
 
 

--- conflicted
+++ resolved
@@ -547,67 +547,39 @@
     //========== sst ==========
     gu::GTID const empty_gtid;
     donor = gcs_group_find_donor(&group, sv, joiner, SARGS("home3"),
-<<<<<<< HEAD
-                                 empty_gtid);
+                                 empty_gtid, false);
     fail_if(donor != -EHOSTDOWN);
 
     donor = gcs_group_find_donor(&group, sv, joiner, SARGS("home1,home2"),
-                                 empty_gtid);
-=======
-                                 &empty_uuid, GCS_SEQNO_ILL, false);
-    fail_if(donor != -EHOSTDOWN);
-
-    donor = gcs_group_find_donor(&group, sv, joiner, SARGS("home1,home2"),
-                                 &empty_uuid, GCS_SEQNO_ILL, false);
->>>>>>> 8daa05c0
+                                 empty_gtid, false);
     fail_if(donor != 1);
 
     nodes[1].status = GCS_NODE_STATE_JOINER;
     donor = gcs_group_find_donor(&group, sv, joiner, SARGS("home1,home2"),
-<<<<<<< HEAD
-                                 empty_gtid);
-=======
-                                 &empty_uuid, GCS_SEQNO_ILL, false);
->>>>>>> 8daa05c0
+                                 empty_gtid, false);
     fail_if(donor != 2);
     nodes[1].status = GCS_NODE_STATE_SYNCED;
 
     // handle dangling comma.
     donor = gcs_group_find_donor(&group, sv, joiner, SARGS("home3,"),
-<<<<<<< HEAD
-                                 empty_gtid);
-=======
-                                 &empty_uuid, GCS_SEQNO_ILL, false);
->>>>>>> 8daa05c0
+                                 empty_gtid, false);
     fail_if(donor != 0);
 
     // ========== ist ==========
     // by name.
     gu::GTID const group_gtid(group.group_uuid, 100);
     donor = gcs_group_find_donor(&group, sv, joiner, SARGS("home0,home1,home2"),
-<<<<<<< HEAD
-                                 group_gtid);
-=======
-                                 group_uuid, ist_seqno, false);
->>>>>>> 8daa05c0
+                                 group_gtid, false);
     fail_if(donor != 1);
 
     group.quorum.act_id = 1498; // not in safe range.
     donor = gcs_group_find_donor(&group, sv, joiner, SARGS("home2"),
-<<<<<<< HEAD
-                                 group_gtid);
-=======
-                                 group_uuid, ist_seqno, false);
->>>>>>> 8daa05c0
+                                 group_gtid, false);
     fail_if(donor != 2);
 
     group.quorum.act_id = 1497; // in safe range. in segment.
     donor = gcs_group_find_donor(&group, sv, joiner, SARGS("home2"),
-<<<<<<< HEAD
-                                 group_gtid);
-=======
-                                 group_uuid, ist_seqno, false);
->>>>>>> 8daa05c0
+                                 group_gtid, false);
     fail_if(donor != 1);
 
     group.quorum.act_id = 1497; // in safe range. cross segment.
@@ -615,11 +587,7 @@
     nodes[1].status = GCS_NODE_STATE_JOINER;
     nodes[2].status = GCS_NODE_STATE_JOINER;
     donor = gcs_group_find_donor(&group, sv, joiner, SARGS("home2"),
-<<<<<<< HEAD
-                                 group_gtid);
-=======
-                                 group_uuid, ist_seqno, false);
->>>>>>> 8daa05c0
+                                 group_gtid, false);
     fail_if(donor != 5);
     nodes[0].status = GCS_NODE_STATE_SYNCED;
     nodes[1].status = GCS_NODE_STATE_SYNCED;

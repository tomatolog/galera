--- conflicted
+++ resolved
@@ -7,15 +7,12 @@
 #include "gcs_group.hpp"
 #include "gcs_gcache.hpp"
 #include "gcs_priv.hpp"
-<<<<<<< HEAD
 #include "gcs_code_msg.hpp"
 
 #include <gu_logger.hpp>
 #include <gu_macros.hpp>
 #include <gu_unordered.hpp>
-=======
 #include "gu_debug_sync.hpp"
->>>>>>> 8daa05c0
 
 #include <errno.h>
 
@@ -515,12 +512,11 @@
     group->num    = new_nodes_num;
     group->nodes  = new_nodes;
 
-<<<<<<< HEAD
     assert(group->num > 0 || group->my_idx < 0);
     assert(group->my_idx >= 0 || group->num == 0);
 
     if (group->my_idx >= 0) group->nodes[group->my_idx].bootstrap = my_bootstrap;
-=======
+
 #ifdef GU_DBUG_ON
     if (new_my_idx == -1)
     {
@@ -529,7 +525,6 @@
                         });
     }
 #endif
->>>>>>> 8daa05c0
 
     if (gcs_comp_msg_primary(comp) || bootstrap) {
         /* TODO: for now pretend that we always have new nodes and perform
@@ -813,7 +808,7 @@
                 // (decision on this matter should take higher levels,
                 // for example, Replicator or the server):
 
-                if (seqno == -ENODATA)
+                if (code == -ENODATA)
                 {
                     gu_fatal ("State transfer request failed unrecoverably "
                               "because the donor seqno had gone forward "
@@ -1286,12 +1281,7 @@
                      int const str_version,
                      int const joiner_idx,
                      const char* const donor_string, int const donor_len,
-<<<<<<< HEAD
-                     const gu::GTID& ist_gtid)
-=======
-                     const gu_uuid_t* ist_uuid, gcs_seqno_t ist_seqno,
-                     const bool ist_only)
->>>>>>> 8daa05c0
+                     const gu::GTID& ist_gtid, const bool ist_only)
 {
     static gcs_node_state_t const min_donor_state = GCS_NODE_STATE_SYNCED;
 
@@ -1311,14 +1301,9 @@
                                          str_version,
                                          joiner_idx,
                                          donor_string, donor_len,
-<<<<<<< HEAD
                                          ist_gtid.seqno(),
-                                         min_donor_state);
-=======
-                                         ist_seqno,
                                          min_donor_state,
                                          ist_only);
->>>>>>> 8daa05c0
     }
 
     if (donor_idx < 0)
@@ -1347,14 +1332,9 @@
                     int const str_version,
                     int const joiner_idx,
                     const char* const donor_string,
-<<<<<<< HEAD
                     const gu::GTID& ist_gtid,
-                    bool const desync)
-=======
-                    const gu_uuid_t* ist_uuid, gcs_seqno_t ist_seqno,
-                    const bool desync,
+                    bool const desync,
                     const bool ist_only)
->>>>>>> 8daa05c0
 {
     static gcs_node_state_t const min_donor_state = GCS_NODE_STATE_SYNCED;
     int  donor_idx;
@@ -1376,17 +1356,8 @@
             donor_idx = -EAGAIN;
     }
     else {
-<<<<<<< HEAD
         donor_idx = gcs_group_find_donor(group, str_version, joiner_idx,
-                                         donor_string, donor_len, ist_gtid);
-=======
-        donor_idx = gcs_group_find_donor(group,
-                                         str_version,
-                                         joiner_idx,
-                                         donor_string, donor_len,
-                                         ist_uuid, ist_seqno,
-                                         ist_only);
->>>>>>> 8daa05c0
+                                         donor_string, donor_len, ist_gtid, ist_only);
     }
 
     if (donor_idx >= 0) {
@@ -1523,10 +1494,6 @@
         }
     }
 
-<<<<<<< HEAD
-    donor_idx = group_select_donor(group, str_version, joiner_idx, donor_name,
-                                   ist_gtid, desync);
-=======
     // We need to perform a partial analysis of the application
     // request to find out that it contains the SST part (not just IST):
 
@@ -1571,11 +1538,8 @@
         ist_only = false;
     }
 
-    donor_idx = group_select_donor(group,
-                                   str_version,
-                                   joiner_idx, donor_name,
-                                   &ist_uuid, ist_seqno, desync, ist_only);
->>>>>>> 8daa05c0
+    donor_idx = group_select_donor(group, str_version, joiner_idx, donor_name,
+                                   ist_gtid, desync, ist_only);
 
     assert (donor_idx != joiner_idx || desync  || donor_idx < 0);
     assert (donor_idx == joiner_idx || !desync || donor_idx < 0);
@@ -1746,7 +1710,7 @@
 }
 
 void
-gcs_group_get_status (gcs_group_t* group, gu::Status& status)
+gcs_group_get_status (const gcs_group_t* group, gu::Status& status)
 {
     int desync_count; // make sure it is not initialized
 
@@ -1764,11 +1728,6 @@
     status.insert("desync_count", gu::to_string(desync_count));
 }
 
-<<<<<<< HEAD
-
-
-
-=======
 void
 gcs_group_fetch_pfs_info(
     const gcs_group_t* group,
@@ -1795,4 +1754,6 @@
         entries[i].segment = node.segment;
     }
 }
->>>>>>> 8daa05c0
+
+
+

/*
 * Copyright (C) 2008-2014 Codership Oy <info@codership.com>
 *
 * $Id$
 */

#include "gcs_group.h"

#include "gcs_group.h"
#include "gcs_gcache.h"
#include "gcs_priv.h"

#include <errno.h>

const char* gcs_group_state_str[GCS_GROUP_STATE_MAX] =
{
    "NON_PRIMARY",
    "WAIT_STATE_UUID",
    "WAIT_STATE_MSG",
    "PRIMARY"
};

int
gcs_group_init (gcs_group_t* group, gcache_t* const cache,
                const char* node_name, const char* inc_addr,
                gcs_proto_t const gcs_proto_ver, int const repl_proto_ver,
                int const appl_proto_ver)
{
    // here we also create default node instance.
    group->cache        = cache;
    group->act_id       = GCS_SEQNO_ILL;
    group->conf_id      = GCS_SEQNO_ILL;
    group->state_uuid   = GU_UUID_NIL;
    group->group_uuid   = GU_UUID_NIL;
    group->num          = 1; // this must be removed (#474)
    group->my_idx       = 0; // this must be -1 (#474)
    group->my_name      = strdup(node_name ? node_name : NODE_NO_NAME);
    group->my_address   = strdup(inc_addr  ? inc_addr  : NODE_NO_ADDR);
    group->state        = GCS_GROUP_NON_PRIMARY;
    group->last_applied = GCS_SEQNO_ILL; // mark for recalculation
    group->last_node    = -1;
    group->frag_reset   = true; // just in case
    group->nodes        = GU_CALLOC(group->num, gcs_node_t); // this must be removed (#474)

    if (!group->nodes) return -ENOMEM; // this should be removed (#474)

    /// this should be removed (#474)
    gcs_node_init (&group->nodes[group->my_idx], group->cache, NODE_NO_ID,
                   group->my_name, group->my_address, gcs_proto_ver,
                   repl_proto_ver, appl_proto_ver, 0);

    group->prim_uuid  = GU_UUID_NIL;
    group->prim_seqno = GCS_SEQNO_ILL;
    group->prim_num   = 0;
    group->prim_state = GCS_NODE_STATE_NON_PRIM;

    *(gcs_proto_t*)&group->gcs_proto_ver = gcs_proto_ver;
    *(int*)&group->repl_proto_ver = repl_proto_ver;
    *(int*)&group->appl_proto_ver = appl_proto_ver;

    group->quorum = GCS_QUORUM_NON_PRIMARY;

    group->last_applied_proto_ver = -1;

    return 0;
}

int
gcs_group_init_history (gcs_group_t*     group,
                        gcs_seqno_t      seqno,
                        const gu_uuid_t* uuid)
{
    bool negative_seqno = (seqno < 0);
    bool nil_uuid = !gu_uuid_compare (uuid, &GU_UUID_NIL);

    if (negative_seqno && !nil_uuid) {
        gu_error ("Non-nil history UUID with negative seqno (%lld) makes "
                  "no sense.", (long long) seqno);
        return -EINVAL;
    }
    else if (!negative_seqno && nil_uuid) {
        gu_error ("Non-negative state seqno requires non-nil history UUID.");
        return -EINVAL;
    }
    group->act_id     = seqno;
    group->group_uuid = *uuid;
    return 0;
}

/* Initialize nodes array from component message */
static inline gcs_node_t*
group_nodes_init (const gcs_group_t* group, const gcs_comp_msg_t* comp)
{
    const long my_idx     = gcs_comp_msg_self (comp);
    const long nodes_num  = gcs_comp_msg_num  (comp);
    gcs_node_t* ret = GU_CALLOC (nodes_num, gcs_node_t);
    long i;

    if (ret) {
        for (i = 0; i < nodes_num; i++) {
            const gcs_comp_memb_t* memb = gcs_comp_msg_member(comp, i);
            assert(NULL != memb);

            if (my_idx != i) {
                gcs_node_init (&ret[i], group->cache, memb->id,
                               NULL, NULL, -1, -1, -1, memb->segment);
            }
            else { // this node
                gcs_node_init (&ret[i], group->cache, memb->id,
                               group->my_name, group->my_address,
                               group->gcs_proto_ver, group->repl_proto_ver,
                               group->appl_proto_ver, memb->segment);
            }
        }
    }
    else {
        gu_error ("Could not allocate %ld x %z bytes", nodes_num,
                  sizeof(gcs_node_t));
    }
    return ret;
}

/* Free nodes array */
static void
group_nodes_free (gcs_group_t* group)
{
    int i;

    /* cleanup after disappeared members */
    for (i = 0; i < group->num; i++) {
        gcs_node_free (&group->nodes[i]);
    }

    if (group->nodes) gu_free (group->nodes);

    group->nodes  = NULL;
    group->num    = 0;
    group->my_idx = -1;
}

void
gcs_group_free (gcs_group_t* group)
{
    if (group->my_name)    free ((char*)group->my_name);
    if (group->my_address) free ((char*)group->my_address);
    group_nodes_free (group);
}

/* Reset nodes array without breaking the statistics */
static inline void
group_nodes_reset (gcs_group_t* group)
{
    int i;
    /* reset recv_acts at the nodes */
    for (i = 0; i < group->num; i++) {
        if (i != group->my_idx) {
            gcs_node_reset (&group->nodes[i]);
        }
        else {
            gcs_node_reset_local (&group->nodes[i]);
        }
    }

    group->frag_reset = true;
}

/* Find node with the smallest last_applied */
static inline void
group_redo_last_applied (gcs_group_t* group)
{
    long       n;
    long       last_node    = -1;
    gu_seqno_t last_applied = GU_LONG_LONG_MAX;

    for (n = 0; n < group->num; n++) {
        const gcs_node_t* const node = &group->nodes[n];
        gcs_seqno_t const seqno = node->last_applied;
        bool count = node->count_last_applied;

        if (gu_unlikely (0 == group->last_applied_proto_ver)) {
            /* @note: this may be removed after quorum v1 is phased out */
            count = (GCS_NODE_STATE_SYNCED == node->status ||
                     GCS_NODE_STATE_DONOR  == node->status);
        }

//        gu_debug ("last_applied[%ld]: %lld", n, seqno);

        /* NOTE: It is crucial for consistency that last_applied algorithm
         *       is absolutely identical on all nodes. Therefore for the
         *       generality sake and future compatibility we have to assume
         *       non-blocking donor.
         *       GCS_BLOCKING_DONOR should never be defined unless in some
         *       very custom builds. Commenting it out for safety sake. */
//#ifndef GCS_BLOCKING_DONOR
        if (count
//#else
//        if ((GCS_NODE_STATE_SYNCED == node->status) /* ignore donor */
//#endif
            && (seqno < last_applied)) {
            assert (seqno >= 0);
            last_applied = seqno;
            last_node    = n;
        }
        // extra diagnostic, ignore
        //else if (!count) { gu_warn("not counting %d", n); }
    }

    if (gu_likely (last_node >= 0)) {
        group->last_applied = last_applied;
        group->last_node    = last_node;
    }
}

static void
group_go_non_primary (gcs_group_t* group)
{
    if (group->my_idx >= 0) {
        assert(group->num > 0);
        assert(group->nodes);

        group->nodes[group->my_idx].status = GCS_NODE_STATE_NON_PRIM;
        //@todo: Perhaps the same has to be applied to the rest of the nodes[]?
    }
    else {
        assert(-1   == group->my_idx);
        assert(0    == group->num);
        assert(NULL == group->nodes);
    }

    group->state   = GCS_GROUP_NON_PRIMARY;
    group->conf_id = GCS_SEQNO_ILL;
    // what else? Do we want to change anything about the node here?
}

static const char group_empty_id[GCS_COMP_MEMB_ID_MAX_LEN + 1] = { 0, };

static void
group_check_donor (gcs_group_t* group)
{
    gcs_node_state_t const my_state = group->nodes[group->my_idx].status;
    const char*      const donor_id = group->nodes[group->my_idx].donor;

    if (GCS_NODE_STATE_JOINER == my_state &&
        memcmp (donor_id, group_empty_id, sizeof(group_empty_id)))
    {
        long i;

        for (i = 0; i < group->num; i++)
        {
            if (i != group->my_idx &&
                !memcmp (donor_id, group->nodes[i].id,
                         sizeof (group->nodes[i].id)))
                return;
        }

        gu_warn ("Donor %s is no longer in the group. State transfer cannot "
                 "be completed, need to abort. Aborting...", donor_id);

        gu_abort();
    }

    return;
}

/*! Processes state messages and sets group parameters accordingly */
static void
group_post_state_exchange (gcs_group_t* group)
{
    const gcs_state_msg_t* states[group->num];
    gcs_state_quorum_t* quorum = &group->quorum;
    bool new_exchange = gu_uuid_compare (&group->state_uuid, &GU_UUID_NIL);
    long i;

    /* Collect state messages from nodes. */
    /* Looping here every time is suboptimal, but simply counting state messages
     * is not straightforward too: nodes may disappear, so the final count may
     * include messages from the disappeared nodes.
     * Let's put it this way: looping here is reliable and not that expensive.*/
    for (i = 0; i < group->num; i++) {
        states[i] = group->nodes[i].state_msg;
        if (NULL == states[i] ||
            (new_exchange &&
             gu_uuid_compare (&group->state_uuid,
                              gcs_state_msg_uuid(states[i]))))
            return; // not all states from THIS state exch. received, wait
    }
    gu_debug ("STATE EXCHANGE: "GU_UUID_FORMAT" complete.",
              GU_UUID_ARGS(&group->state_uuid));

    gcs_state_msg_get_quorum (states, group->num, quorum);

    if (quorum->version >= 0) {
        if (quorum->version < 2) {
            group->last_applied_proto_ver = 0;
        }
        else {
            group->last_applied_proto_ver = 1;
        }
    }
    else {
        gu_fatal ("Negative quorum version: %d", quorum->version);
        abort();
    }

    // Update each node state based on quorum outcome:
    // is it up to date, does it need SST and stuff
    for (i = 0; i < group->num; i++) {
        gcs_node_update_status (&group->nodes[i], quorum);
    }

    if (quorum->primary) {
        // primary configuration
        if (new_exchange) {
            // new state exchange happened
            group->state      = GCS_GROUP_PRIMARY;
            group->act_id     = quorum->act_id;
            group->conf_id    = quorum->conf_id + 1;
            group->group_uuid = quorum->group_uuid;
            group->prim_uuid  = group->state_uuid;
            group->state_uuid = GU_UUID_NIL;
        }
        else {
            // no state exchange happend, processing old state messages
            assert (GCS_GROUP_PRIMARY == group->state);
            group->conf_id++;
        }

        group->prim_seqno = group->conf_id;
        group->prim_num   = 0;

        for (i = 0; i < group->num; i++) {
            group->prim_num += gcs_node_is_joined (group->nodes[i].status);
        }

        assert (group->prim_num > 0);
    }
    else {
        // non-primary configuration
        group_go_non_primary (group);
    }

    gu_info ("Quorum results:"
             "\n\tversion    = %u,"
             "\n\tcomponent  = %s,"
             "\n\tconf_id    = %lld,"
             "\n\tmembers    = %d/%d (joined/total),"
             "\n\tact_id     = %lld,"
             "\n\tlast_appl. = %lld,"
             "\n\tprotocols  = %d/%d/%d (gcs/repl/appl),"
             "\n\tgroup UUID = "GU_UUID_FORMAT,
             quorum->version,
             quorum->primary ? "PRIMARY" : "NON-PRIMARY",
             quorum->conf_id,
             group->prim_num, group->num,
             quorum->act_id,
             group->last_applied,
             quorum->gcs_proto_ver, quorum->repl_proto_ver,
             quorum->appl_proto_ver,
             GU_UUID_ARGS(&quorum->group_uuid));

    group_check_donor(group);
}

// does basic sanity check of the component message (in response to #145)
static void
group_check_comp_msg (bool prim, long my_idx, long members)
{
    if (my_idx >= 0) {
        if (my_idx < members) return;
    }
    else {
        if (!prim && (0 == members)) return;
    }

    gu_fatal ("Malformed component message from backend: "
              "%s, idx = %ld, members = %ld",
              prim ? "PRIMARY" : "NON-PRIMARY", my_idx, members);

    assert (0);
    gu_abort ();
}

gcs_group_state_t
gcs_group_handle_comp_msg (gcs_group_t* group, const gcs_comp_msg_t* comp)
{
    long        new_idx, old_idx;
    gcs_node_t* new_nodes = NULL;
    ulong       new_memb  = 0;

    const bool prim_comp     = gcs_comp_msg_primary  (comp);
    const bool bootstrap     = gcs_comp_msg_bootstrap(comp);
    const long new_my_idx    = gcs_comp_msg_self     (comp);
    const long new_nodes_num = gcs_comp_msg_num      (comp);

    group_check_comp_msg (prim_comp, new_my_idx, new_nodes_num);

    if (new_my_idx >= 0) {
        gu_info ("New COMPONENT: primary = %s, bootstrap = %s, my_idx = %ld, "
                 "memb_num = %ld", prim_comp ? "yes" : "no",
                 bootstrap ? "yes" : "no", new_my_idx, new_nodes_num);

        new_nodes = group_nodes_init (group, comp);

        if (!new_nodes) {
            gu_fatal ("Could not allocate memory for %ld-node component.",
                      gcs_comp_msg_num (comp));
            assert(0);
            return -ENOMEM;
        }

        if (GCS_GROUP_PRIMARY == group->state) {
            gu_debug ("#281: Saving %s over %s",
                      gcs_node_state_to_str(group->nodes[group->my_idx].status),
                      gcs_node_state_to_str(group->prim_state));
            group->prim_state = group->nodes[group->my_idx].status;
        }
    }
    else {
        // Self-leave message
        gu_info ("Received self-leave message.");
        assert (0 == new_nodes_num);
        assert (!prim_comp);
    }

    if (prim_comp) {
        /* Got PRIMARY COMPONENT - Hooray! */
        assert (new_my_idx >= 0);
        if (group->state == GCS_GROUP_PRIMARY) {
            /* we come from previous primary configuration, relax */
        }
        else if (bootstrap)
        {
            /* Is there need to initialize something else in this case? */
            group->nodes[group->my_idx].bootstrap = true;
        }
        else {
            const bool first_component =
#ifndef GCS_CORE_TESTING
            (1 == group->num) && !strcmp (NODE_NO_ID, group->nodes[0].id);
#else
            (1 == group->num);
#endif

            if (1 == new_nodes_num && first_component) {
                /* bootstrap new configuration */
                assert (GCS_GROUP_NON_PRIMARY == group->state);
                assert (1 == group->num);
                assert (0 == group->my_idx);

                // This bootstraps initial primary component for state exchange
                gu_uuid_generate (&group->prim_uuid, NULL, 0);
                group->prim_seqno = 0;
                group->prim_num   = 1;
                group->state      = GCS_GROUP_PRIMARY;

                if (group->act_id < 0) {
                    // no history provided: start a new one
                    group->act_id  = GCS_SEQNO_NIL;
                    gu_uuid_generate (&group->group_uuid, NULL, 0);
                    gu_info ("Starting new group from scratch: "GU_UUID_FORMAT,
                             GU_UUID_ARGS(&group->group_uuid));
                }
// the following should be removed under #474
                group->nodes[0].status = GCS_NODE_STATE_JOINED;
                /* initialize node ID to the one given by the backend - this way
                 * we'll be recognized as coming from prev. conf. in node array
                 * remap below */
                strncpy ((char*)group->nodes[0].id, new_nodes[0].id,
                         sizeof (new_nodes[0].id) - 1);
            }
        }
    }
    else {
        group_go_non_primary (group);
    }

    /* Remap old node array to new one to preserve action continuity */
    for (new_idx = 0; new_idx < new_nodes_num; new_idx++) {
        /* find member index in old component by unique member id */
        for (old_idx = 0; old_idx < group->num; old_idx++) {
            // just scan through old group
            if (!strcmp(group->nodes[old_idx].id, new_nodes[new_idx].id)) {
                /* the node was in previous configuration with us */
                /* move node context to new node array */
                gcs_node_move (&new_nodes[new_idx], &group->nodes[old_idx]);
                break;
            }
        }
        /* if wasn't found in new configuration, new member -
         * need to do state exchange */
        new_memb |= (old_idx == group->num);
    }

    /* free old nodes array */
    group_nodes_free (group);

    group->my_idx = new_my_idx;
    group->num    = new_nodes_num;
    group->nodes  = new_nodes;

    if (gcs_comp_msg_primary(comp) || bootstrap) {
        /* TODO: for now pretend that we always have new nodes and perform
         * state exchange because old states can carry outdated node status.
         * (also protocol voting needs to be redone)
         * However this means aborting ongoing actions. Find a way to avoid
         * this extra state exchange. Generate new state messages on behalf
         * of other nodes? see #238 */
        new_memb = true;
        /* if new nodes joined, reset ongoing actions and state messages */
        if (new_memb) {
            group_nodes_reset (group);
            group->state      = GCS_GROUP_WAIT_STATE_UUID;
            group->state_uuid = GU_UUID_NIL; // prepare for state exchange
        }
        else {
            if (GCS_GROUP_PRIMARY == group->state) {
                /* since we don't have any new nodes since last PRIMARY,
                   we skip state exchange */
                group_post_state_exchange (group);
            }
        }
        group_redo_last_applied (group);
    }

    return group->state;
}

gcs_group_state_t
gcs_group_handle_uuid_msg  (gcs_group_t* group, const gcs_recv_msg_t* msg)
{
    assert (msg->size == sizeof(gu_uuid_t));

    if (GCS_GROUP_WAIT_STATE_UUID == group->state &&
        0 == msg->sender_idx /* check that it is from the representative */) {
        group->state_uuid = *(gu_uuid_t*)msg->buf;
        group->state      = GCS_GROUP_WAIT_STATE_MSG;
    }
    else {
        gu_warn ("Stray state UUID msg: "GU_UUID_FORMAT
                 " from node %ld (%s), current group state %s",
                 GU_UUID_ARGS((gu_uuid_t*)msg->buf),
                 msg->sender_idx, group->nodes[msg->sender_idx].name,
                 gcs_group_state_str[group->state]);
    }

    return group->state;
}

static void group_print_state_debug(gcs_state_msg_t* state)
{
    size_t str_len = 1024;
    char state_str[str_len];
    gcs_state_msg_snprintf (state_str, str_len, state);
    gu_info ("%s", state_str);
}

gcs_group_state_t
gcs_group_handle_state_msg (gcs_group_t* group, const gcs_recv_msg_t* msg)
{
    if (GCS_GROUP_WAIT_STATE_MSG == group->state) {

        gcs_state_msg_t* state = gcs_state_msg_read (msg->buf, msg->size);

        if (state) {

            const gu_uuid_t* state_uuid = gcs_state_msg_uuid (state);

            if (!gu_uuid_compare(&group->state_uuid, state_uuid)) {

                gu_info ("STATE EXCHANGE: got state msg: "GU_UUID_FORMAT
                         " from %d (%s)", GU_UUID_ARGS(state_uuid),
                         msg->sender_idx, gcs_state_msg_name(state));

                if (gu_log_debug) group_print_state_debug(state);

                gcs_node_record_state (&group->nodes[msg->sender_idx], state);
                group_post_state_exchange (group);
            }
            else {
                gu_debug ("STATE EXCHANGE: stray state msg: "GU_UUID_FORMAT
                          " from node %ld (%s), current state UUID: "
                          GU_UUID_FORMAT,
                          GU_UUID_ARGS(state_uuid),
                          msg->sender_idx, gcs_state_msg_name(state),
                          GU_UUID_ARGS(&group->state_uuid));

                if (gu_log_debug) group_print_state_debug(state);

                gcs_state_msg_destroy (state);
            }
        }
        else {
            gu_warn ("Could not parse state message from node %d",
                     msg->sender_idx, group->nodes[msg->sender_idx].name);
        }
    }

    return group->state;
}

/*! Returns new last applied value if it has changes, 0 otherwise */
gcs_seqno_t
gcs_group_handle_last_msg (gcs_group_t* group, const gcs_recv_msg_t* msg)
{
    gcs_seqno_t seqno;

    assert (GCS_MSG_LAST        == msg->type);
    assert (sizeof(gcs_seqno_t) == msg->size);

    seqno = gcs_seqno_gtoh(*(gcs_seqno_t*)(msg->buf));

    // This assert is too restrictive. It requires application to send
    // last applied messages while holding TO, otherwise there's a race
    // between threads.
    // assert (seqno >= group->last_applied);

    gcs_node_set_last_applied (&group->nodes[msg->sender_idx], seqno);

    if (msg->sender_idx == group->last_node && seqno > group->last_applied) {
        /* node that was responsible for the last value, has changed it.
         * need to recompute it */
        gcs_seqno_t old_val = group->last_applied;

        group_redo_last_applied (group);

        if (old_val < group->last_applied) {
            gu_debug ("New COMMIT CUT %lld after %lld from %d",
                      (long long)group->last_applied,
                      (long long)seqno, msg->sender_idx);
            return group->last_applied;
        }
    }

    return 0;
}

/*! return true if this node is the sender to notify the calling thread of
 * success */
int
gcs_group_handle_join_msg  (gcs_group_t* group, const gcs_recv_msg_t* msg)
{
    int const   sender_idx = msg->sender_idx;
    gcs_node_t* sender    = &group->nodes[sender_idx];

    assert (GCS_MSG_JOIN == msg->type);

    // TODO: define an explicit type for the join message, like gcs_join_msg_t
    assert (msg->size == sizeof(gcs_seqno_t));

    if (GCS_NODE_STATE_DONOR  == sender->status ||
        GCS_NODE_STATE_JOINER == sender->status) {
        int j;
        gcs_seqno_t seqno     = gcs_seqno_gtoh(*(gcs_seqno_t*)msg->buf);
        gcs_node_t* peer      = NULL;
        const char* peer_id   = NULL;
        const char* peer_name = "left the group";
        int         peer_idx  = -1;
        bool        from_donor = false;
        const char* st_dir    = NULL; // state transfer direction symbol

        if (GCS_NODE_STATE_DONOR == sender->status) {
            peer_id    = sender->joiner;
            from_donor = true;
            st_dir     = "to";

            assert (group->last_applied_proto_ver >= 0);

            if (0 == group->last_applied_proto_ver) {
                /* #454 - we don't switch to JOINED here,
                 *        instead going straignt to SYNCED */
            }
            else {
                assert(sender->count_last_applied);
                sender->status = GCS_NODE_STATE_JOINED;
            }
        }
        else {
            peer_id = sender->donor;
            st_dir  = "from";

            if (group->quorum.version < 2) {
                // #591 remove after quorum v1 is phased out
                sender->status = GCS_NODE_STATE_JOINED;
                group->prim_num++;
            }
            else {
                if (seqno >= 0) {
                    sender->status = GCS_NODE_STATE_JOINED;
                    group->prim_num++;
                }
                else {
                    sender->status = GCS_NODE_STATE_PRIM;
                }
            }
        }

        // Try to find peer.
        for (j = 0; j < group->num; j++) {
// #483            if (j == sender_idx) continue;
            if (!memcmp(peer_id, group->nodes[j].id,
                        sizeof (group->nodes[j].id))) {
                peer_idx  = j;
                peer      = &group->nodes[peer_idx];
                peer_name = peer->name;
                break;
            }
        }

        if (j == group->num) {
            gu_warn ("Could not find peer: %s", peer_id);
        }

        if (seqno < 0) {
            gu_warn ("%d.%d (%s): State transfer %s %d.%d (%s) failed: %d (%s)",
                     sender_idx, sender->segment, sender->name, st_dir,
                     peer_idx, peer ? peer->segment : -1, peer_name,
                     (int)seqno, strerror((int)-seqno));

            if (from_donor && peer_idx == group->my_idx &&
                GCS_NODE_STATE_JOINER == group->nodes[peer_idx].status) {
                // this node will be waiting for SST forever. If it has only
                // one recv thread there is no (generic) way to wake it up.
                gu_fatal ("Will never receive state. Need to abort.");
                // return to core to shutdown the backend before aborting
                return -ENOTRECOVERABLE;
            }

            if (group->quorum.version < 2 && !from_donor && // #591
                sender_idx == group->my_idx) {
                // remove after quorum v1 is phased out
                gu_fatal ("Faield to receive state. Need to abort.");
                return -ENOTRECOVERABLE;
            }
        }
        else {
            if (sender_idx == peer_idx) {
                gu_info ("Member %d.%d (%s) resyncs itself to group",
                         sender_idx, sender->segment, sender->name);
            }
            else {
                gu_info ("%d.%d (%s): State transfer %s %d.%d (%s) complete.",
                         sender_idx, sender->segment, sender->name, st_dir,
                         peer_idx, peer ? peer->segment : -1, peer_name);
            }
        }
    }
    else {
        if (GCS_NODE_STATE_PRIM == sender->status) {
            gu_warn("Rejecting JOIN message from %d.%d (%s): new State Transfer"
                    " required.", sender_idx, sender->segment, sender->name);
        }
        else {
            // should we freak out and throw an error?
            gu_warn("Protocol violation. JOIN message sender %d.%d (%s) is not "
                    "in state transfer (%s). Message ignored.",
                    sender_idx, sender->segment, sender->name,
                    gcs_node_state_to_str(sender->status));
        }
        return 0;
    }

    return (sender_idx == group->my_idx);
}

int
gcs_group_handle_sync_msg  (gcs_group_t* group, const gcs_recv_msg_t* msg)
{
    int const   sender_idx = msg->sender_idx;
    gcs_node_t* sender     = &group->nodes[sender_idx];

    assert (GCS_MSG_SYNC == msg->type);

    if (GCS_NODE_STATE_JOINED == sender->status ||
        /* #454 - at this layer we jump directly from DONOR to SYNCED */
        (0 == group->last_applied_proto_ver &&
         GCS_NODE_STATE_DONOR == sender->status)) {

        sender->status = GCS_NODE_STATE_SYNCED;
        sender->count_last_applied = true;

        group_redo_last_applied (group);//from now on this node must be counted

        gu_info ("Member %d.%d (%s) synced with group.",
                 sender_idx, sender->segment, sender->name);

        return (sender_idx == group->my_idx);
    }
    else {
        if (GCS_NODE_STATE_SYNCED != sender->status) {
            gu_warn ("SYNC message sender from non-JOINED %d.%d (%s). Ignored.",
                     sender_idx, sender->segment, sender->name);
        }
        else {
            gu_debug ("Redundant SYNC message from %d.%d (%s).",
                      sender_idx, sender->segment, sender->name);
        }
        return 0;
    }
}

static inline bool
group_node_is_stateful (const gcs_group_t* group, const gcs_node_t* node)
{
    if (group->quorum.version < 3) {
        return strcmp (node->name, GCS_ARBITRATOR_NAME);
    }
    else {
        return ((gcs_node_flags(node) & GCS_STATE_ARBITRATOR) == 0);
    }
}

static int
group_find_node_by_state (gcs_group_t*     const group,
                          int              const joiner_idx,
                          gcs_node_state_t const status)
{
    gcs_segment_t const segment = group->nodes[joiner_idx].segment;
    int  idx;
    int  donor = -1;
    bool hnss = false; /* have nodes in the same segment */

    for (idx = 0; idx < group->num; idx++) {

        if (joiner_idx == idx) continue; /* skip joiner */

        gcs_node_t* node = &group->nodes[idx];

        if (node->status >= status && group_node_is_stateful (group, node))
            donor = idx; /* potential donor */

        if (segment == node->segment) {
            if (donor == idx) return donor; /* found suitable donor in the
                                             * same segment */
            if (node->status >= GCS_NODE_STATE_JOINER) hnss = true;;
        }
    }

    /* Have not found suitable donor in the same segment. */
    if (!hnss && donor >= 0) {
        if (joiner_idx == group->my_idx) {
            gu_warn ("There are no nodes in the same segment that will ever "
                     "be able to become donors, yet there is a suitable donor "
                     "outside. Will use that one.");
        }
        return donor;
    }
    else {
        /* wait for a suitable donor to appear in the same segment */
        return -EAGAIN;
    }
}

static int
group_find_node_by_name (gcs_group_t* const group, int const joiner_idx,
                         const char* const name, int const name_len,
                         gcs_node_state_t const status)
{
    int idx;

    for (idx = 0; idx < group->num; idx++) {
        gcs_node_t* node = &group->nodes[idx];
        if (!strncmp(node->name, name, name_len)) {
            if (joiner_idx == idx) {
                return -EHOSTDOWN;
            }
            else if (node->status >= status) {
                return idx;
            }
            else if (node->status >= GCS_NODE_STATE_JOINER) {
                /* will eventually become SYNCED */
                return -EAGAIN;
            }
            else {
                /* technically we could return -EDEADLK here, but as long as
                 * it is not -EAGAIN, it does not matter. If the node is in a
                 * PRIMARY state, it is as good as not found. */
                break;
            }
        }
    }

    return -EHOSTUNREACH;
}

/* Calls group_find_node_by_name() for each name in comma-separated list,
 * falls back to group_find_node_by_state() if name (or list) is empty. */
static int
group_for_each_donor_in_string (gcs_group_t* const group, int const joiner_idx,
                                const char* const str, int const str_len,
                                gcs_node_state_t const status)
{
    assert (str != NULL);

    const char* begin = str;
    const char* end;
    int err = -EHOSTDOWN; /* worst error */
<<<<<<< HEAD
    /* dangling comma */
    bool const dcomma = (str_len && str[str_len-1] == ',' &&
                         group->gcs_proto_ver >= 1);
=======
    bool dcomma = false; /* dangling comma */

    if (str_len && str[str_len-1] == ',' &&
        group->gcs_proto_ver > 0) {
        dcomma = true;
    }
>>>>>>> 58a40ae8

    do {
        end = strchr(begin, ',');

        int len;

        if (NULL == end) {
            len = str_len - (begin - str);
        }
        else {
            len = end - begin;
        }

        assert (len >= 0);

<<<<<<< HEAD
        int idx;
        if (len > 0) {
            idx = group_find_node_by_name (group, joiner_idx, begin, len,
                                           status);
        }
        else {
            if (err == -EAGAIN && !dcomma) {
               /* -EAGAIN here means that at least one of the nodes in the
                * list will be available later, so don't try others.
                * (Proto 1 UPDATE: unless there is a dangling comma) */
                idx = err;
            }
            else {
                idx = group_find_node_by_state(group, joiner_idx, status);
            }
        }
=======
        int const idx = len > 0 ? /* consider empty name as "any" */
            group_find_node_by_name (group, joiner_idx, begin, len, status) :
            /* err == -EAGAIN here means that at least one of the nodes in the
             * list will be available later, so don't try others. */
             ((err == -EAGAIN && !dcomma) ?
              err : group_find_node_by_state(group, joiner_idx, status));
>>>>>>> 58a40ae8

        if (idx >= 0) return idx;

        /* once we hit -EAGAIN, don't try to change error code: this means
         * that at least one of the nodes in the list will become available. */
        if (-EAGAIN != err) err = idx;

        begin = end + 1; /* skip comma */

    } while (end != NULL);

    return err;
}

static gcs_seqno_t
group_lowest_cached_seqno(gcs_group_t* const group)
{
    gcs_seqno_t ret = GCS_SEQNO_ILL;
    int idx = 0;
    for (idx = 0; idx < group->num; idx++) {
        gcs_seqno_t seq = gcs_node_cached(&group->nodes[idx]);
        if (seq != GCS_SEQNO_ILL)
        {
            if (ret == GCS_SEQNO_ILL ||
                seq < ret)
            {
                ret = seq;
            }
        }
    }
    return ret;
}

static int
group_find_ist_donor_by_name (gcs_group_t* const group,
                              int joiner_idx,
                              const char* name, int  name_len,
                              gcs_seqno_t ist_seqno,
                              gcs_node_state_t status)
{
    int idx = 0;
    for (idx = 0; idx < group->num; idx++)
    {
        gcs_node_t* node = &group->nodes[idx];
        gcs_seqno_t cached = gcs_node_cached(node);
        if (strncmp(node->name, name, name_len) == 0 &&
            joiner_idx != idx &&
            node->status >= status &&
            cached != GCS_SEQNO_ILL &&
            // ist potentially possible
            (ist_seqno + 1) >= cached)
        {
            return idx;
        }
    }
    return -1;
}

static int
group_find_ist_donor_by_name_in_string (
    gcs_group_t* const group,
    int joiner_idx,
    const char* str, int str_len,
    gcs_seqno_t ist_seqno,
    gcs_node_state_t status)
{
    assert (str != NULL);

    const char* begin = str;
    const char* end;

    gu_debug("ist_seqno[%lld]", (long long)ist_seqno);
    // return the highest cached seqno node.
    int ret = -1;
    do {
        end = strchr(begin, ',');
        int len = 0;
        if (end == NULL) {
            len = str_len - (begin - str);
        } else {
            len = end - begin;
        }
        assert (len >= 0);
        if (len == 0) break;
        int idx = group_find_ist_donor_by_name(
            group, joiner_idx, begin, len,
            ist_seqno, status);
        if (idx >= 0)
        {
            if (ret == -1 ||
                gcs_node_cached(&group->nodes[idx]) >=
                gcs_node_cached(&group->nodes[ret]))
            {
                ret = idx;
            }
        }
        begin = end + 1;
    } while (end != NULL);

    if (ret == -1) {
        gu_debug("not found");
    } else {
        gu_debug("found. name[%s], seqno[%lld]",
                 group->nodes[ret].name,
                 (long long)gcs_node_cached(&group->nodes[ret]));
    }
    return ret;
}

static int
group_find_ist_donor_by_state (gcs_group_t* const group,
                               int joiner_idx,
                               gcs_seqno_t ist_seqno,
                               gcs_node_state_t status)
{
    gcs_node_t* joiner = &group->nodes[joiner_idx];
<<<<<<< HEAD
    gcs_segment_t joiner_segment = joiner->segment;
=======
    gcs_segment_t segment = joiner->segment;
>>>>>>> 58a40ae8
    // find node who is ist potentially possible.
    // first highest cached seqno local node.
    // then highest cached seqno remote node.
    int idx = 0;
    int local_idx = -1;
    int remote_idx = -1;
    for (idx = 0; idx < group->num; idx++)
    {
        if (joiner_idx == idx) continue;
<<<<<<< HEAD

        gcs_node_t* const node = &group->nodes[idx];
        gcs_seqno_t const node_cached = gcs_node_cached(node);

        if (node->status >= status &&
            group_node_is_stateful(group, node) &&
            node_cached != GCS_SEQNO_ILL &&
            node_cached <= (ist_seqno + 1))
        {
            int* const idx_ptr =
                (joiner_segment == node->segment) ? &local_idx : &remote_idx;

            if (*idx_ptr == -1 ||
                node_cached >= gcs_node_cached(&group->nodes[*idx_ptr]))
            {
                *idx_ptr = idx;
=======
        gcs_node_t* node = &group->nodes[idx];
        if (node->status >= status &&
            group_node_is_stateful(group, node) &&
            gcs_node_cached(node) != GCS_SEQNO_ILL)
        {
            if (segment == node->segment &&
                (ist_seqno + 1) >= gcs_node_cached(node))
            {
                if (local_idx == -1 ||
                    gcs_node_cached(node) >=
                    gcs_node_cached(&group->nodes[local_idx]))
                {
                    local_idx = idx;
                }
            }
            if (segment != node->segment &&
                (ist_seqno + 1)>= gcs_node_cached(node))
            {
                if (remote_idx == -1 ||
                    gcs_node_cached(node) >=
                    gcs_node_cached(&group->nodes[remote_idx]))
                {
                    remote_idx = idx;
                }
>>>>>>> 58a40ae8
            }
        }
    }
    if (local_idx >= 0)
    {
        gu_debug("local found. name[%s], seqno[%lld]",
                 group->nodes[local_idx].name,
                 (long long)gcs_node_cached(&group->nodes[local_idx]));
        return local_idx;
    }
    if (remote_idx >= 0)
    {
        gu_debug("remote found. name[%s], seqno[%lld]",
                 group->nodes[remote_idx].name,
                 (long long)gcs_node_cached(&group->nodes[remote_idx]));
        return remote_idx;
    }
    gu_debug("not found.");
    return -1;
}

static int
group_find_ist_donor (gcs_group_t* const group, int joiner_idx,
                      const char* str, int  str_len,
                      gcs_seqno_t ist_seqno,
                      gcs_node_state_t status)
{
    int idx = -1;

    gcs_seqno_t conf_seqno = group->quorum.act_id;
    gcs_seqno_t lowest_cached_seqno = group_lowest_cached_seqno(group);
    if (lowest_cached_seqno == GCS_SEQNO_ILL)
    {
        gu_debug("fallback to sst. lowest_cached_seqno == GCS_SEQNO_ILL");
        return -1;
    }
    gcs_seqno_t const max_cached_range = conf_seqno - lowest_cached_seqno;
    gcs_seqno_t safety_gap = max_cached_range >> 7; /* 1.0 / 128 ~= 0.008 */
    safety_gap = safety_gap < (1 << 20) ? safety_gap : (1 << 20); /* Be sensible and don't reserve more than 1M */
    gcs_seqno_t safe_ist_seqno = lowest_cached_seqno + safety_gap;

    gu_debug("ist_seqno[%lld], lowest_cached_seqno[%lld],"
             "conf_seqno[%lld], safe_ist_seqno[%lld]",
             (long long)ist_seqno, (long long)lowest_cached_seqno,
             (long long)conf_seqno, (long long)safe_ist_seqno);

    if (ist_seqno < safe_ist_seqno) {
        // unsafe to perform ist.
        gu_debug("fallback to sst. ist_seqno < safe_ist_seqno");
        return -1;
    }

    if (str_len) {
        // find ist donor by name.
        idx = group_find_ist_donor_by_name_in_string(
            group, joiner_idx, str, str_len, ist_seqno, status);
        if (idx >= 0) return idx;
    }
    // find ist donor by status.
    idx = group_find_ist_donor_by_state(
        group, joiner_idx, ist_seqno, status);
    if (idx >= 0) return idx;
    return -1;
}

int
gcs_group_find_donor(gcs_group_t* group, int const joiner_idx,
                     const char* const donor_string, int const donor_len,
                     const gu_uuid_t* ist_uuid, gcs_seqno_t ist_seqno)
{
    static gcs_node_state_t const min_donor_state = GCS_NODE_STATE_SYNCED;

    /* try to find ist donor first.
       if it fails, fallbacks to find sst donor*/
    int donor_idx = -1;
    if (group->gcs_proto_ver > 0 &&
        gu_uuid_compare(&group->group_uuid, ist_uuid) == 0)
    {
        assert (ist_seqno != GCS_SEQNO_ILL);
        donor_idx = group_find_ist_donor(group, joiner_idx,
                                         donor_string, donor_len,
                                         ist_seqno,
                                         min_donor_state);
    }
    if (donor_idx < 0)
    {
        /* if donor_string is empty,
           it will fallback to find_node_by_state() */
        donor_idx = group_for_each_donor_in_string
                (group, joiner_idx,
                 donor_string, donor_len,
                 min_donor_state);
    }
    return donor_idx;
}


/*!
 * Selects and returns the index of state transfer donor, if available.
 * Updates donor and joiner status if state transfer is possible
 *
 * @return
 *         donor index or negative error code:
 *         -EHOSTUNREACH if reqiested donor is not available
 *         -EAGAIN       if there were no nodes in the proper state.
 */
static int
group_select_donor (gcs_group_t* group, int const joiner_idx,
                    const char* const donor_string,
                    const gu_uuid_t* ist_uuid, gcs_seqno_t ist_seqno,
                    bool const desync)
{
    static gcs_node_state_t const min_donor_state = GCS_NODE_STATE_SYNCED;
    int  donor_idx;
    int  const donor_len = strlen(donor_string);
    bool const required_donor = (donor_len > 0);

    if (desync) { /* sender wants to become "donor" itself */
        assert(donor_len > 0);
        gcs_node_state_t const st = group->nodes[joiner_idx].status;
        if (st >= min_donor_state)
            donor_idx = joiner_idx;
        else
            donor_idx = -EAGAIN;
    }
    else {
        donor_idx = gcs_group_find_donor(group, joiner_idx,
                                         donor_string, donor_len,
                                         ist_uuid, ist_seqno);
    }

    if (donor_idx >= 0) {
        assert(donor_idx != joiner_idx || desync);

        gcs_node_t* const joiner = &group->nodes[joiner_idx];
        gcs_node_t* const donor  = &group->nodes[donor_idx];

        if (desync) {
            gu_info ("Member %d.%d (%s) desyncs itself from group",
                     donor_idx, donor->segment, donor->name);
        }
        else {
            gu_info ("Member %d.%d (%s) requested state transfer from '%s'. "
                     "Selected %d.%d (%s)(%s) as donor.",
                     joiner_idx, joiner->segment, joiner->name,
                     required_donor ? donor_string : "*any*",
                     donor_idx, donor->segment, donor->name,
                     gcs_node_state_to_str(donor->status));
        }

        // reserve donor, confirm joiner (! assignment order is significant !)
        joiner->status = GCS_NODE_STATE_JOINER;
        donor->status  = GCS_NODE_STATE_DONOR;
        memcpy (donor->joiner, joiner->id, GCS_COMP_MEMB_ID_MAX_LEN+1);
        memcpy (joiner->donor, donor->id,  GCS_COMP_MEMB_ID_MAX_LEN+1);
    }
    else {
#if 0
        gu_warn ("Member %d.%d (%s) requested state transfer from '%s', "
                 "but it is impossible to select State Transfer donor: %s",
                 joiner_idx, joiner->seqment, group->nodes[joiner_idx].name,
                 required_donor ? donor_name : "*any*", strerror (-donor_idx));
#endif
    }

    return donor_idx;
}

/* Cleanup ignored state request */
void
gcs_group_ignore_action (gcs_group_t* group, struct gcs_act_rcvd* act)
{
    if (act->act.type <= GCS_ACT_STATE_REQ) {
        gcs_gcache_free (group->cache, act->act.buf);
    }

    act->act.buf     = NULL;
    act->act.buf_len = 0;
    act->act.type    = GCS_ACT_ERROR;
    act->sender_idx  = -1;
    assert (GCS_SEQNO_ILL == act->id);
}

static bool
group_desync_request (const char* const donor)
{
    return (strlen (GCS_DESYNC_REQ) == strlen(donor) &&
            !strcmp(GCS_DESYNC_REQ, donor));
}

/* NOTE: check gcs_request_state_transfer() for sender part. */
/*! Returns 0 if request is ignored, request size if it should be passed up */
int
gcs_group_handle_state_request (gcs_group_t*         group,
                                struct gcs_act_rcvd* act)
{
    // pass only to sender and to one potential donor
    const char*      donor_name     = act->act.buf;
    size_t           donor_name_len = strlen(donor_name);
    int              donor_idx      = -1;
    int const        joiner_idx     = act->sender_idx;
    const char*      joiner_name    = group->nodes[joiner_idx].name;
    gcs_node_state_t joiner_status  = group->nodes[joiner_idx].status;
    bool const       desync         = group_desync_request (donor_name);

    gu_uuid_t ist_uuid = {{0, }};
    gcs_seqno_t ist_seqno = GCS_SEQNO_ILL;
    if (group->gcs_proto_ver > 0) {
        const char* ist_buf = donor_name + donor_name_len + 1;
        memcpy(&ist_uuid, ist_buf, sizeof(ist_uuid));
        ist_seqno = gcs_seqno_gtoh(*(gcs_seqno_t*)(ist_buf + sizeof(ist_uuid)));

        // change act.buf's content to original version.
        // and it's safe to change act.buf_len
        size_t head = donor_name_len + 1 + sizeof(ist_uuid) + sizeof(ist_seqno);
        memmove((char*)act->act.buf + donor_name_len + 1,
                (char*)act->act.buf + head,
                act->act.buf_len - head);
        act->act.buf_len -= sizeof(ist_uuid) + sizeof(ist_seqno);
    }

    assert (GCS_ACT_STATE_REQ == act->act.type);

    if (joiner_status != GCS_NODE_STATE_PRIM && !desync) {

        const char* joiner_status_string = gcs_node_state_to_str(joiner_status);

        if (group->my_idx == joiner_idx) {
            gu_error ("Requesting state transfer while in %s. "
                      "Ignoring.", joiner_status_string);
            act->id = -ECANCELED;
            return act->act.buf_len;
        }
        else {
            gu_error ("Member %d.%d (%s) requested state transfer, "
                      "but its state is %s. Ignoring.",
                      joiner_idx, group->nodes[joiner_idx].segment, joiner_name,
                      joiner_status_string);
            gcs_group_ignore_action (group, act);
            return 0;
        }
    }

    donor_idx = group_select_donor(group, joiner_idx, donor_name,
                                   &ist_uuid, ist_seqno, desync);

    assert (donor_idx != joiner_idx || desync  || donor_idx < 0);
    assert (donor_idx == joiner_idx || !desync || donor_idx < 0);

    if (group->my_idx != joiner_idx && group->my_idx != donor_idx) {
        // if neither DONOR nor JOINER, ignore request
        gcs_group_ignore_action (group, act);
        return 0;
    }
    else if (group->my_idx == donor_idx) {
        act->act.buf_len -= donor_name_len + 1;
        memmove (*(void**)&act->act.buf,
                 ((char*)act->act.buf) + donor_name_len + 1,
                 act->act.buf_len);
        // now action starts with request, like it was supplied by application,
        // see gcs_request_state_transfer()
    }

    // Return index of donor (or error) in the seqno field to sender.
    // It will be used to detect error conditions (no availabale donor,
    // donor crashed and the like).
    // This may be ugly, well, any ideas?
    act->id = donor_idx;

    return act->act.buf_len;
}

static ssize_t
group_memb_record_size (gcs_group_t* group)
{
    ssize_t ret = 0;
    long idx;

    for (idx = 0; idx < group->num; idx++) {
        ret += strlen(group->nodes[idx].id) + 1;
        ret += strlen(group->nodes[idx].name) + 1;
        ret += strlen(group->nodes[idx].inc_addr) + 1;
        ret += sizeof(gcs_seqno_t); // cached seqno
    }

    return ret;
}

/* Creates new configuration action */
ssize_t
gcs_group_act_conf (gcs_group_t*    group,
                    struct gcs_act* act,
                    int*            gcs_proto_ver)
{
    if (*gcs_proto_ver < group->quorum.gcs_proto_ver)
        *gcs_proto_ver = group->quorum.gcs_proto_ver; // only go up, see #482
    else if (group->quorum.gcs_proto_ver >= 0 &&
             group->quorum.gcs_proto_ver < *gcs_proto_ver) {
        gu_warn ("Refusing GCS protocol version downgrade from %d to %d",
                 *gcs_proto_ver, group->quorum.gcs_proto_ver);
    }

    ssize_t conf_size = sizeof(gcs_act_conf_t) + group_memb_record_size(group);
    gcs_act_conf_t* conf = malloc (conf_size);

    if (conf) {
        long idx;

        conf->seqno          = group->act_id;
        conf->conf_id        = group->conf_id;
        conf->memb_num       = group->num;
        conf->my_idx         = group->my_idx;
        conf->repl_proto_ver = group->quorum.repl_proto_ver;
        conf->appl_proto_ver = group->quorum.appl_proto_ver;

        memcpy (conf->uuid, &group->group_uuid, sizeof (gu_uuid_t));

        if (group->num) {
            assert (conf->my_idx >= 0);

            conf->my_state = group->nodes[group->my_idx].status;

            char* ptr = &conf->data[0];
            for (idx = 0; idx < group->num; idx++)
            {
                strcpy (ptr, group->nodes[idx].id);
                ptr += strlen(ptr) + 1;
                strcpy (ptr, group->nodes[idx].name);
                ptr += strlen(ptr) + 1;
                strcpy (ptr, group->nodes[idx].inc_addr);
                ptr += strlen(ptr) + 1;
                gcs_seqno_t cached = gcs_node_cached(&group->nodes[idx]);
                memcpy(ptr, &cached, sizeof(cached));
                ptr += sizeof(cached);
            }
        }
        else {
            // self leave message
            assert (conf->conf_id < 0);
            assert (conf->my_idx  < 0);
            conf->my_state = GCS_NODE_STATE_NON_PRIM;
        }

        act->buf     = conf;
        act->buf_len = conf_size;
        act->type    = GCS_ACT_CONF;

        return conf_size;
    }
    else {
        return -ENOMEM;
    }
}

// for future use in fake state exchange (in unit tests et.al. See #237, #238)
static gcs_state_msg_t*
group_get_node_state (gcs_group_t* const group, long const node_idx)
{
    const gcs_node_t* const node = &group->nodes[node_idx];

    uint8_t flags = 0;

    if (0 == node_idx)            flags |= GCS_STATE_FREP;
    if (node->count_last_applied) flags |= GCS_STATE_FCLA;
    if (node->bootstrap)          flags |= GCS_STATE_FBOOTSTRAP;
#ifdef GCS_FOR_GARB
    flags |= GCS_STATE_ARBITRATOR;

    int64_t const cached = GCS_SEQNO_ILL;
#else
    int64_t const cached = /* group->cache check is needed for unit tests */
        group->cache ? gcache_seqno_min(group->cache) : GCS_SEQNO_ILL;
#endif /* GCS_FOR_GARB */

    return gcs_state_msg_create (
        &group->state_uuid,
        &group->group_uuid,
        &group->prim_uuid,
        group->prim_seqno,
        group->act_id,
        cached,
        group->prim_num,
        group->prim_state,
        node->status,
        node->name,
        node->inc_addr,
        node->gcs_proto_ver,
        node->repl_proto_ver,
        node->appl_proto_ver,
        flags
        );
}

/*! Returns state message object for this node */
gcs_state_msg_t*
gcs_group_get_state (gcs_group_t* group)
{
    return group_get_node_state (group, group->my_idx);
}<|MERGE_RESOLUTION|>--- conflicted
+++ resolved
@@ -894,18 +894,9 @@
     const char* begin = str;
     const char* end;
     int err = -EHOSTDOWN; /* worst error */
-<<<<<<< HEAD
     /* dangling comma */
     bool const dcomma = (str_len && str[str_len-1] == ',' &&
                          group->gcs_proto_ver >= 1);
-=======
-    bool dcomma = false; /* dangling comma */
-
-    if (str_len && str[str_len-1] == ',' &&
-        group->gcs_proto_ver > 0) {
-        dcomma = true;
-    }
->>>>>>> 58a40ae8
 
     do {
         end = strchr(begin, ',');
@@ -921,7 +912,6 @@
 
         assert (len >= 0);
 
-<<<<<<< HEAD
         int idx;
         if (len > 0) {
             idx = group_find_node_by_name (group, joiner_idx, begin, len,
@@ -938,14 +928,6 @@
                 idx = group_find_node_by_state(group, joiner_idx, status);
             }
         }
-=======
-        int const idx = len > 0 ? /* consider empty name as "any" */
-            group_find_node_by_name (group, joiner_idx, begin, len, status) :
-            /* err == -EAGAIN here means that at least one of the nodes in the
-             * list will be available later, so don't try others. */
-             ((err == -EAGAIN && !dcomma) ?
-              err : group_find_node_by_state(group, joiner_idx, status));
->>>>>>> 58a40ae8
 
         if (idx >= 0) return idx;
 
@@ -1062,11 +1044,8 @@
                                gcs_node_state_t status)
 {
     gcs_node_t* joiner = &group->nodes[joiner_idx];
-<<<<<<< HEAD
     gcs_segment_t joiner_segment = joiner->segment;
-=======
-    gcs_segment_t segment = joiner->segment;
->>>>>>> 58a40ae8
+
     // find node who is ist potentially possible.
     // first highest cached seqno local node.
     // then highest cached seqno remote node.
@@ -1076,7 +1055,6 @@
     for (idx = 0; idx < group->num; idx++)
     {
         if (joiner_idx == idx) continue;
-<<<<<<< HEAD
 
         gcs_node_t* const node = &group->nodes[idx];
         gcs_seqno_t const node_cached = gcs_node_cached(node);
@@ -1093,32 +1071,6 @@
                 node_cached >= gcs_node_cached(&group->nodes[*idx_ptr]))
             {
                 *idx_ptr = idx;
-=======
-        gcs_node_t* node = &group->nodes[idx];
-        if (node->status >= status &&
-            group_node_is_stateful(group, node) &&
-            gcs_node_cached(node) != GCS_SEQNO_ILL)
-        {
-            if (segment == node->segment &&
-                (ist_seqno + 1) >= gcs_node_cached(node))
-            {
-                if (local_idx == -1 ||
-                    gcs_node_cached(node) >=
-                    gcs_node_cached(&group->nodes[local_idx]))
-                {
-                    local_idx = idx;
-                }
-            }
-            if (segment != node->segment &&
-                (ist_seqno + 1)>= gcs_node_cached(node))
-            {
-                if (remote_idx == -1 ||
-                    gcs_node_cached(node) >=
-                    gcs_node_cached(&group->nodes[remote_idx]))
-                {
-                    remote_idx = idx;
-                }
->>>>>>> 58a40ae8
             }
         }
     }

--- conflicted
+++ resolved
@@ -714,11 +714,7 @@
     printf ("Opening connection: channel = %s, backend = %s\n",
              channel, conf.backend);
 
-<<<<<<< HEAD
     if (!(gcs = gcs_create (NULL, NULL, NULL, 0, 0, NULL))) goto out;
-=======
-    if (!(gcs = gcs_create (NULL, NULL, NULL, 0, 0))) goto out;
->>>>>>> a1cdbc98
     puts ("debug"); fflush(stdout);
     if ((err  = gcs_open   (gcs, channel, conf.backend))) goto out;
     printf ("Connected\n");
@@ -728,11 +724,11 @@
     gcs_conf_set_pkt_size (gcs, 7570); // to test fragmentation
 
     if ((err = gcs_test_thread_pool_create
-	 (&repl_pool, GCS_TEST_REPL, conf.n_repl, conf.n_tries))) goto out;
+         (&repl_pool, GCS_TEST_REPL, conf.n_repl, conf.n_tries))) goto out;
     if ((err = gcs_test_thread_pool_create
-	 (&send_pool, GCS_TEST_SEND, conf.n_send, conf.n_tries))) goto out;
+         (&send_pool, GCS_TEST_SEND, conf.n_send, conf.n_tries))) goto out;
     if ((err = gcs_test_thread_pool_create
-	 (&recv_pool, GCS_TEST_RECV, conf.n_recv, conf.n_tries))) goto out;
+         (&recv_pool, GCS_TEST_RECV, conf.n_recv, conf.n_tries))) goto out;
 
     pthread_mutex_lock (&gcs_test_lock);
 

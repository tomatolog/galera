/*
 * Copyright (C) 2008-2015 Codership Oy <info@codership.com>
 *
 * $Id$
 */
/*
 * This header defines generic communication layer
 * which implements basic open/close/send/receive
 * functions. Its purpose is to implement all
 * functionality common to all group communication
 * uses. Currently this amounts to action
 * fragmentation/defragmentation and invoking backend
 * functions.
 * In the course of development it has become clear
 * that such fuctionality must be collected in a
 * separate layer.
 * Application abstraction layer is based on this one
 * and uses those functions for its own purposes.
 */

#ifndef _gcs_core_h_
#define _gcs_core_h_

#include "gcs.hpp"
#include "gcs_act.hpp"
#include "gcs_act_proto.hpp"

#include <galerautils.h>

#include <stdint.h>
#include <stdlib.h>

/* 'static' method to register configuration variables */
extern bool
gcs_core_register (gu_config_t* conf);

struct gcs_core;
typedef struct gcs_core gcs_core_t;

/*
 * Allocates context resources  private to
 * generic communicaton layer - send/recieve buffers and the like.
 * @param gcs_proto_ver only for unit tests
 */
extern gcs_core_t*
gcs_core_create (gu_config_t* conf,
                 gcache_t*    cache,
                 const char*  node_name,
                 const char*  inc_addr,
                 int          repl_proto_ver,
                 int          appl_proto_ver,
                 int          gcs_proto_ver = GCS_PROTO_MAX);

/* initializes action history position from gtid. See gcs.hpp */
extern long
gcs_core_init (gcs_core_t* core, const gu::GTID& position);

/*
 * gcs_core_open() opens connection
 * Return values:
 * zero     - success
 * negative - error code
 */
extern long
gcs_core_open  (gcs_core_t* conn,
                const char* channel,
                const char* url,
                bool        bootstrap);


/*
 * gcs_core_close() puts connection in a closed state,
 * cancelling all ongoing calls.
 * Return values:
 * zero     - success
 * negative - error code
 */
extern long
gcs_core_close (gcs_core_t* conn);

/*
 * gcs_core_destroy() frees resources allocated by gcs_core_create()
 * Return values:
 * zero     - success
 * negative - error code
 */
extern long
gcs_core_destroy (gcs_core_t* conn);

/*
 * gcs_core_send() atomically sends action to group.
 *
 * NOT THREAD SAFE! Access should be serialized.
 *
 * Return values:
 * non-negative - amount of action bytes sent (sans headers)
 * negative     - error code
 *                -EAGAIN   - operation should be retried
 *                -ENOTCONN - connection to primary component lost
 *
 * NOTE: Successful return code here does not guarantee delivery to group.
 *       The real status of action is determined only in gcs_core_recv() call.
 */
extern ssize_t
gcs_core_send (gcs_core_t*          core,
               const struct gu_buf* act,
               size_t               act_size,
               gcs_act_type_t       act_type);

/*
 * gcs_core_recv() blocks until some action is received from group.
 *
 * @param repl_buf ptr to replicated action local buffer (NULL otherwise)
 * @param timeout  absolute timeout date (as in pthread_cond_timedwait())
 *
 * Return values:
 * non-negative - the size of action received
 * negative     - error code
 *
 * @retval -ETIMEDOUT means no messages were received until timeout.
 *
 * NOTE: Action status (replicated or not) is carried in act_id. E.g. -ENOTCONN
 *       means connection to primary component was lost while sending,
 *       -ERESTART means that action delivery was interrupted and it must be
 *       resent.
 */
extern ssize_t
gcs_core_recv (gcs_core_t*          conn,
               struct gcs_act_rcvd* recv_act,
               long long            timeout);

/* group protocol version */
extern int
gcs_core_proto_ver (const gcs_core_t* conn);

/* Configuration functions */
/* Sets maximum message size to achieve requested network packet size.
 * In case of failure returns negative error code, in case of success -
 * resulting message payload size (size of action fragment) */
extern int
gcs_core_set_pkt_size (gcs_core_t* conn, int pkt_size);

/* sends this node's last applied value to group */
extern long
gcs_core_set_last_applied (gcs_core_t* core, const gu::GTID& gtid);

/* sends status of the ended snapshot (snapshot gtid or error code) */
extern long
gcs_core_send_join (gcs_core_t* core, const gu::GTID& gtid, int code);

/* sends SYNC notice, gtid currently has no meaning */
extern long
gcs_core_send_sync (gcs_core_t* core, const gu::GTID& gtid);

/* sends flow control message */
extern long
gcs_core_send_fc (gcs_core_t* core, const void* fc, size_t fc_size);

extern long
gcs_core_caused(gcs_core_t* core, gu::GTID& gtid);

extern long
gcs_core_param_set (gcs_core_t* core, const char* key, const char* value);

extern const char*
gcs_core_param_get (gcs_core_t* core, const char* key);

void gcs_core_get_status(gcs_core_t* core, gu::Status& status);

<<<<<<< HEAD
#ifdef GCS_CORE_TESTING // things compiled only for unit tests
=======
void
gcs_core_fetch_pfs_info(
    gcs_core_t* core,
    wsrep_node_info_t* entries,
    uint32_t size);

#ifdef GCS_CORE_TESTING
>>>>>>> 8daa05c0

/* gcs_core_send() interface does not allow enough concurrency control to model
 * various race conditions for unit testing - it is not atomic. The functions
 * below expose gcs_core unit internals solely for the purpose of testing */

#include "gcs_msg_type.hpp"
#include "gcs_backend.hpp"

extern gcs_backend_t*
gcs_core_get_backend (gcs_core_t* core);

// switches lock-step mode on/off
extern void
gcs_core_send_lock_step (gcs_core_t* core, bool enable);

// step through action send process (send another fragment).
// returns positive number if there was a send thread waiting for it.
extern long
gcs_core_send_step (gcs_core_t* core, long timeout_ms);

extern void
gcs_core_set_state_uuid (gcs_core_t* core, const gu_uuid_t* uuid);

#include "gcs_group.hpp"
extern const gcs_group_t*
gcs_core_get_group (const gcs_core_t* core);

#include "gcs_fifo_lite.hpp"
extern gcs_fifo_lite_t*
gcs_core_get_fifo (gcs_core_t* core);

#endif /* GCS_CORE_TESTING */

#endif /* _gcs_core_h_ */<|MERGE_RESOLUTION|>--- conflicted
+++ resolved
@@ -167,17 +167,13 @@
 
 void gcs_core_get_status(gcs_core_t* core, gu::Status& status);
 
-<<<<<<< HEAD
-#ifdef GCS_CORE_TESTING // things compiled only for unit tests
-=======
 void
 gcs_core_fetch_pfs_info(
     gcs_core_t* core,
     wsrep_node_info_t* entries,
     uint32_t size);
 
-#ifdef GCS_CORE_TESTING
->>>>>>> 8daa05c0
+#ifdef GCS_CORE_TESTING // things compiled only for unit tests
 
 /* gcs_core_send() interface does not allow enough concurrency control to model
  * various race conditions for unit testing - it is not atomic. The functions
